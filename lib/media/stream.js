--- conflicted
+++ resolved
@@ -492,26 +492,19 @@
   shaka.asserts.assert((this.updateTimer_ != null) && !this.resyncing_);
   shaka.asserts.assert(!this.fetching_);
 
-<<<<<<< HEAD
-=======
   if (this.started_ && !this.proceeded_) {
     shaka.log.v1(this.logPrefix_(), 'waiting to proceed...');
     this.updateTimer_ = null;
     return;
   }
 
->>>>>>> 1fac67cb
   // We should only have one buffered range at any given time, so the next
   // segment we need is after the last one we inserted. However, non-ideal
   // content and/or browser eviction policy may induce multiple buffered
   // ranges in some cases.
-<<<<<<< HEAD
-  if (this.sbm_.detectMultipleBufferedRanges() && this.started_) {
-=======
   if (this.proceeded_ &&
       !this.ended_ &&
       this.sbm_.detectMultipleBufferedRanges()) {
->>>>>>> 1fac67cb
     // Try to recover by clearing the buffer.
     this.resync_(true /* clearBuffer */);
     return;
@@ -570,17 +563,6 @@
   // time because fetching multiple segments can cause buffering when bandwidth
   // is limited. If we are behind our buffering goal by more than one segment,
   // we should still be able to catch up by requesting single segments.
-<<<<<<< HEAD
-
-  shaka.log.v1('Fetching segment', reference);
-
-  shaka.asserts.assert(this.initData_ || !this.switched_);
-
-  if (!COMPILED) {
-    this.fetching_ = true;
-  }
-  var fetch = this.sbm_.fetch(reference, this.initData_);
-=======
   if (!COMPILED) {
     this.fetching_ = true;
   }
@@ -592,16 +574,12 @@
   var fetch = this.sbm_.fetch(
       reference, streamInfo.timestampOffset, this.initData_);
 
->>>>>>> 1fac67cb
   this.initData_ = null;
   if (this.switched_) {
     this.switched_ = false;
     this.fireAdaptationEvent_(streamInfo);
   }
-<<<<<<< HEAD
-=======
   this.ended_ = false;
->>>>>>> 1fac67cb
 
   fetch.then(shaka.util.TypedBind(this,
       /** @param {?number} timestampCorrection */
@@ -646,12 +624,8 @@
         if (error.type == 'net' &&
             recoverableErrors.indexOf(error.xhr.status) != -1 &&
             this.streamInfo_ /* not yet destroyed */) {
-<<<<<<< HEAD
-          shaka.log.debug('Calling onUpdate_() in 5 seconds...');
-=======
           shaka.log.info(
               this.logPrefix_(), 'retrying segment request in 5 seconds...');
->>>>>>> 1fac67cb
           // Depending on application policy, this could be recoverable,
           // so set a timer on the supposition that the app might not end
           // playback.
