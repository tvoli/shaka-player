/**
 * @license
 * Copyright 2015 Google Inc.
 *
 * Licensed under the Apache License, Version 2.0 (the "License");
 * you may not use this file except in compliance with the License.
 * You may obtain a copy of the License at
 *
 *     http://www.apache.org/licenses/LICENSE-2.0
 *
 * Unless required by applicable law or agreed to in writing, software
 * distributed under the License is distributed on an "AS IS" BASIS,
 * WITHOUT WARRANTIES OR CONDITIONS OF ANY KIND, either express or implied.
 * See the License for the specific language governing permissions and
 * limitations under the License.
 */

goog.provide('shaka.media.EmeManager');

goog.require('shaka.asserts');
goog.require('shaka.log');
goog.require('shaka.media.StreamConfig');
goog.require('shaka.player.Defaults');
goog.require('shaka.player.DrmInfo');
goog.require('shaka.util.EventManager');
goog.require('shaka.util.FakeEvent');
goog.require('shaka.util.FakeEventTarget');
goog.require('shaka.util.LicenseRequest');
goog.require('shaka.util.MapUtils');
goog.require('shaka.util.MultiMap');
goog.require('shaka.util.PublicPromise');
goog.require('shaka.util.Uint8ArrayUtils');


/**
 * @event shaka.media.EmeManager.SessionReadyEvent
 * @description Fired when a new MediaKeySession is ready.
 * @property {string} type 'sessionReady'
 * @property {MediaKeySession} detail
 */



/**
 * Creates the EME manager.
 *
 * @param {shaka.player.Player} player The player instance.
 * @param {!HTMLVideoElement} video The video element.
 * @param {!shaka.player.IVideoSource} videoSource The video source.
 *
 * @fires shaka.media.EmeManager.SessionReadyEvent
 * @fires shaka.player.Player.ErrorEvent
 *
 * @constructor
 * @struct
 * @extends {shaka.util.FakeEventTarget}
 */
shaka.media.EmeManager = function(player, video, videoSource) {
  shaka.util.FakeEventTarget.call(this, player);

  /** @private {shaka.player.Player} */
  this.player_ = player;

  /** @private {!HTMLVideoElement} */
  this.video_ = video;

  /** @private {!shaka.player.IVideoSource} */
  this.videoSource_ = videoSource;

  /** @private {MediaKeys} */
  this.mediaKeys_ = null;

  /** @private {shaka.player.DrmInfo} */
  this.drmInfo_ = null;

  /** @private {!shaka.util.EventManager} */
  this.eventManager_ = new shaka.util.EventManager();

  /** @private {Object.<string, boolean>} */
  this.requestGenerated_ = {};

  /** @private {!Array.<!MediaKeySession>} */
  this.sessions_ = [];

  /** @private {number} */
  this.numUpdates_ = 0;

  /**
   * Resolved when all sessions are probably ready.  This is a heuristic, and
   * is intended to support persisting licenses for offline playback.
   * @private {!shaka.util.PublicPromise}
   */
  this.allSessionsPresumedReady_ = new shaka.util.PublicPromise();

  /** @private {?number} */
  this.allSessionsReadyTimer_ = null;

  /** @private {number} */
  this.licenseRequestTimeout_ = shaka.player.Defaults.LICENSE_REQUEST_TIMEOUT;
};
goog.inherits(shaka.media.EmeManager, shaka.util.FakeEventTarget);


/**
 * Destroys the EME manager.
 * @suppress {checkTypes} to set otherwise non-nullable types to null.
 */
shaka.media.EmeManager.prototype.destroy = function() {
  this.parent = null;

  for (var i = 0; i < this.sessions_.length; ++i) {
    // Ignore any errors when closing the sessions.  One such error would be
    // an invalid state error triggered by closing a session which has not
    // generated any key requests.
    this.sessions_[i].close().catch(function() {});
  }
  this.sessions_ = [];
  this.mediaKeys_ = null;
  this.drmInfo_ = null;
  this.requestGenerated_ = null;

  this.allSessionsPresumedReady_.destroy();
  this.allSessionsPresumedReady_ = null;

  this.eventManager_.destroy();
  this.eventManager_ = null;

  this.videoSource_ = null;  // not owned by us, do not destroy
  this.video_ = null;
};


/**
 * Initializes the DrmInfo by choosing from stream configurations provided
 * by the video source.  This function sets |mediaKeys_| and |drmInfo_|.
 * @return {!Promise}
 */
shaka.media.EmeManager.prototype.initialize = function() {
  shaka.asserts.assert(this.mediaKeys_ == null);
  shaka.asserts.assert(this.video_.mediaKeys == null);
  shaka.asserts.assert(this.drmInfo_ == null);

  /** @type {!shaka.util.MultiMap.<!shaka.media.StreamConfig>} */
  var chosenStreams = new shaka.util.MultiMap();  // indexed by content type
  var configs = this.videoSource_.getConfigurations();

  this.chooseUnencrypted_(configs, chosenStreams);
  var mediaKeySystemConfigs =
      this.buildKeySystemQueries_(configs, chosenStreams);

  if (Object.keys(mediaKeySystemConfigs).length == 0) {
    // All streams are unencrypted.
    this.videoSource_.selectConfigurations(chosenStreams);
    this.allSessionsPresumedReady_.resolve();
    return Promise.resolve();
  }

  // Build a Promise chain which tries all MediaKeySystemConfigurations.
  // Don't use Promise.reject(), since that will cause Chrome to complain about
  // uncaught errors.  Build the entire chain first, then reject instigator.
  var instigator = new shaka.util.PublicPromise();
  var p = this.buildKeySystemPromiseChain_(mediaKeySystemConfigs, instigator);
  p = p.then(this.chooseEncrypted_.bind(this, configs, chosenStreams));
  p = p.then(this.setupMediaKeys_.bind(this));
  // Start the key system search process and return the chain.
  instigator.reject(null);
  // This chain is only the DRM section of the overall load() chain.
  // Final error handling is done at the end of Player.load().
  return p;
};


/**
 * @param {number} timeoutMs A timeout in ms after which the promise should be
 *     rejected.
 * @return {!Promise} resolved when all sessions are presumed ready.
 */
shaka.media.EmeManager.prototype.allSessionsReady = function(timeoutMs) {
  if (this.allSessionsReadyTimer_ == null) {
    this.allSessionsReadyTimer_ = window.setTimeout(
        function() {
          var error = new Error('Timeout waiting for sessions.');
          error.type = 'storage';
          this.allSessionsPresumedReady_.reject(error);
        }.bind(this), timeoutMs);
  }
  return this.allSessionsPresumedReady_;
};


/**
 * Choose unencrypted streams for each type if possible.  Store chosen streams
 * into chosenStreams.
 *
 * @param {!Array.<!shaka.media.StreamConfig>} configs A list of configurations
 *     supported by the video source.
 * @param {!shaka.util.MultiMap.<!shaka.media.StreamConfig>} chosenStreams
 *     Chosen streams indexed by content type.
 * @private
 */
shaka.media.EmeManager.prototype.chooseUnencrypted_ =
    function(configs, chosenStreams) {
  for (var i = 0; i < configs.length; ++i) {
    var cfg = configs[i];
    shaka.asserts.assert(cfg.drmInfo != null);
    if (cfg.drmInfo.keySystem) continue;

    // Ideally, the source would have already screened contents for basic type
    // support, but assume that hasn't happened and check the MIME type.
    if (cfg.fullMimeType &&
        !shaka.player.Player.isTypeSupported(cfg.fullMimeType)) continue;

    chosenStreams.push(cfg.contentType, cfg);
  }
};


/**
 * Build a set of MediaKeySystemConfigs to query for encrypted stream support.
 *
 * @param {!Array.<!shaka.media.StreamConfig>} configs A list of configurations
 *     supported by the video source.
 * @param {!shaka.util.MultiMap.<!shaka.media.StreamConfig>} chosenStreams
 *     Chosen streams indexed by content type.
 * @return {!Object.<string, !MediaKeySystemConfiguration>} Key system configs,
 *     indexed by key system.
 * @throws {Error} if DrmInfo is missing.
 * @private
 */
shaka.media.EmeManager.prototype.buildKeySystemQueries_ =
    function(configs, chosenStreams) {
  /** @type {!Object.<string, !MediaKeySystemConfiguration>} */
  var mediaKeySystemConfigs = {};  // indexed by key system
  var anythingSpecified = false;
  for (var i = 0; i < configs.length; ++i) {
    var cfg = configs[i];
    shaka.asserts.assert(cfg.drmInfo != null);
    if (!cfg.drmInfo.keySystem) continue;

    if (chosenStreams.has(cfg.contentType)) continue;

    var keySystem = cfg.drmInfo.keySystem;
    var mksc = mediaKeySystemConfigs[keySystem];
    if (!mksc) {
      mksc = this.createMediaKeySystemConfig_(cfg.drmInfo);
      mediaKeySystemConfigs[keySystem] = mksc;
    }

    // Only check for an empty MIME type after creating mksc.
    // This allows an empty mksc for sources which don't know their MIME types,
    // which EME treats as "no restrictions."
    if (!cfg.fullMimeType) continue;

    var capName = cfg.contentType + 'Capabilities';
    if (!(capName in mksc)) continue;  // Not a capability we can check for!

    anythingSpecified = true;
    if (!mksc[capName]) {
      mksc[capName] = [];
    }

    var robustness;
    if (cfg.contentType == 'audio') {
<<<<<<< HEAD
      robustness = cfg.drmScheme.audioRobustness;
    } else if (cfg.contentType == 'video') {
      robustness = cfg.drmScheme.videoRobustness;
=======
      robustness = cfg.drmInfo.audioRobustness;
    } else if (cfg.contentType == 'video') {
      robustness = cfg.drmInfo.videoRobustness;
>>>>>>> 1fac67cb
    }

    mksc[capName].push({
      contentType: cfg.fullMimeType,
      robustness: robustness
    });

    shaka.log.info('MKSC', mksc);
  }

  // If nothing is specified, we will never match anything up later.
  // This little hack fixes support for HTTPVideoSource.
  if (!anythingSpecified) {
    if (configs.length) {
      this.drmInfo_ = configs[0].drmInfo;
    } else {
      // There should be at least one DrmInfo, i.e., a placeholder for
      // unencrypted content with keySytem == ''.
      var error = new Error('No DrmInfo exists!');
      error.type = 'drm';
      throw error;
    }
  }

  return mediaKeySystemConfigs;
};


/**
 * Creates a MediaKeySystemConfiguration from the given DrmInfo.
 *
 * @param {!shaka.player.DrmInfo} drmInfo
 * @return {!MediaKeySystemConfiguration}
 * @private
 */
shaka.media.EmeManager.prototype.createMediaKeySystemConfig_ = function(
    drmInfo) {
  var distinctiveIdentifier =
      drmInfo.distinctiveIdentifierRequired ? 'required' : 'optional';

  var persistentState =
      (drmInfo.persistentStateRequired || this.videoSource_.isOffline()) ?
      'required' :
      'optional';

  var sessionTypes = [
    this.videoSource_.isOffline() ? 'persistent-license' : 'temporary'
  ];

  return {
    audioCapabilities: undefined,
    videoCapabilities: undefined,
    initDataTypes: undefined,
    distinctiveIdentifier: distinctiveIdentifier,
    persistentState: persistentState,
    sessionTypes: sessionTypes
  };
};


/**
 * Build a promise chain to check each MediaKey configuration.  If the first
 * config fails, the next will be checked as a series of fallbacks.
 *
 * @param {!Object.<string, !MediaKeySystemConfiguration>} mediaKeySystemConfigs
 *     MediaKeySystemConfiguration} Key system configs, indexed by key system.
 * @param {!Promise} p The beginning of the promise chain, which should be
 *     rejected to start the series of fallback queries.
 * @return {!Promise.<!MediaKeySystemAccess>}
 * @private
 */
shaka.media.EmeManager.prototype.buildKeySystemPromiseChain_ =
    function(mediaKeySystemConfigs, p) {
  for (var keySystem in mediaKeySystemConfigs) {
    var mksc = mediaKeySystemConfigs[keySystem];
    p = p.catch(function(keySystem, mksc) {
      // If the prior promise was rejected, try the next key system in the list.
      return navigator.requestMediaKeySystemAccess(keySystem, [mksc]);
    }.bind(null, keySystem, mksc));
  }
  if (this.videoSource_.isOffline()) {
    p = p.catch(function() {
      throw Error(
          'Either none of the requested key systems are supported or none of ' +
          'the requested key systems support persistent state.');
    });
  }
  if (this.videoSource_.isOffline()) {
    p = p.catch(function() {
      throw Error(
          'Either none of the requested key systems are supported or none of ' +
          'the requested key systems support persistent state.');
    });
  }
  return p;
};


/**
 * When a key system query succeeds, chooses encrypted streams which match the
 * chosen MediaKeySystemConfiguration, then creates a MediaKeys instance.
 *
 * @param {!Array.<!shaka.media.StreamConfig>} configs A list of configurations
 *     supported by the video source.
 * @param {!shaka.util.MultiMap.<!shaka.media.StreamConfig>} chosenStreams
 *     Chosen streams indexed by content type.
 * @param {!MediaKeySystemAccess} mediaKeySystemAccess
 * @return {!Promise.<!MediaKeys>}
 * @private
 */
shaka.media.EmeManager.prototype.chooseEncrypted_ =
    function(configs, chosenStreams, mediaKeySystemAccess) {
  if (!this.video_) {
    return this.rejectDestroyed_();
  }

  var keySystem = mediaKeySystemAccess.keySystem;
  var mksc = mediaKeySystemAccess.getConfiguration();
  var emeTypes = ['audio', 'video'];

  for (var i = 0; i < emeTypes.length; ++i) {
    var contentType = emeTypes[i];
    if (chosenStreams.has(contentType)) continue;  // not needed!

    var capName = contentType + 'Capabilities';
    var caps = mksc[capName];
    if (!caps || !caps.length) continue;  // type not found!
    caps = caps[0];

    // Find which StreamConfigs match the selected MediaKeySystemConfiguration.
    var chosenCfgs = [];
    var chosenIds = {};
    for (var j = 0; j < configs.length; ++j) {
      var cfg = configs[j];
<<<<<<< HEAD
      if (cfg.drmScheme.keySystem == keySystem &&
=======
      if (cfg.drmInfo.keySystem == keySystem &&
>>>>>>> 1fac67cb
          cfg.fullMimeType == caps.contentType &&
          !(cfg.id in chosenIds)) {
        chosenCfgs.push(cfg);
        chosenIds[cfg.id] = true;

        // Combine the DrmInfos from all chosen StreamConfigs.
        if (!this.drmInfo_) {
          this.drmInfo_ = cfg.drmInfo;
        } else {
          var newDrmInfo = /** @type {!shaka.player.DrmInfo} */(cfg.drmInfo);
          this.drmInfo_ = this.drmInfo_.combine(newDrmInfo);
        }
      }
    }

    shaka.asserts.assert(chosenCfgs.length);
    chosenStreams.set(contentType, chosenCfgs);
  }

  this.videoSource_.selectConfigurations(chosenStreams);
  return mediaKeySystemAccess.createMediaKeys();
};


/**
 * Sets up MediaKeys after it has been created.  The MediaKeys instance will be
 * attached to the video, any fake events will be generated, and any event
 * listeners will be attached to the video.
 *
 * @param {!MediaKeys} mediaKeys
 * @return {!Promise}
 * @private
 */
shaka.media.EmeManager.prototype.setupMediaKeys_ = function(mediaKeys) {
  if (!this.video_) {
    return this.rejectDestroyed_();
  }

  this.mediaKeys_ = mediaKeys;
  return this.video_.setMediaKeys(this.mediaKeys_).then(
      shaka.util.TypedBind(this, function() {
        if (!this.video_) {
          return this.rejectDestroyed_();
        }

        // If server certificate is provided, then set is up.
        if (this.drmInfo_.serverCertificate) {
          return this.mediaKeys_.setServerCertificate(
              this.drmInfo_.serverCertificate);
        } else {
          return Promise.resolve();
        }
      })
  ).then(shaka.util.TypedBind(this, function() {
    if (!this.video_) {
      return this.rejectDestroyed_();
    }
    shaka.asserts.assert(this.video_.mediaKeys);
    shaka.asserts.assert(this.video_.mediaKeys == this.mediaKeys_);
    if (this.videoSource_.getSessionIds().length > 0) {
      this.loadSessions_();
    } else {
      this.generateFakeEncryptedEvents_();

      // Explicit init data for any one stream is sufficient to suppress
      // 'encrypted' events for all streams.
      if (this.drmInfo_.initDatas.length == 0) {
        this.eventManager_.listen(
            this.video_,
            'encrypted',
            /** @type {shaka.util.EventManager.ListenerType} */(
            this.onEncrypted_.bind(this)));
      }
    }
  }));
};


/**
 * @return {!Promise}
 * @private
 */
shaka.media.EmeManager.prototype.rejectDestroyed_ = function() {
  var error = new Error('EmeManager destroyed');
  error.type = 'destroy';
  return Promise.reject(error);
};


/**
 * Generate and dispatch any fake 'encrypted' events for |drmInfo_|.
 * @private
 */
shaka.media.EmeManager.prototype.generateFakeEncryptedEvents_ = function() {
  shaka.asserts.assert(this.drmInfo_);

  for (var i = 0; i < this.drmInfo_.initDatas.length; ++i) {
    var initData = this.drmInfo_.initDatas[i];

    // This DrmInfo has init data information which should override that found
    // in the actual stream.  Therefore, we fake an 'encrypted' event and
    // ignore the actual 'encrypted' events from the browser.
    var event = /** @type {!MediaEncryptedEvent} */ ({
      type: 'encrypted',
      initDataType: initData.initDataType,
      initData: initData.initData
    });

    this.onEncrypted_(event);
  }
};


/**
 * EME 'encrypted' event handler.
 *
 * @param {!MediaEncryptedEvent} event The EME 'encrypted' event.
 * @private
 */
shaka.media.EmeManager.prototype.onEncrypted_ = function(event) {
  shaka.asserts.assert(event.initData);
  var initData = new Uint8Array(event.initData);
  shaka.log.info('onEncrypted_', initData, event);

  // Suppress duplicate init data.
  var initDataKey = shaka.util.Uint8ArrayUtils.key(initData);
  if (this.requestGenerated_[initDataKey]) {
    shaka.log.debug('License request already generated!');
    return;
  }

  try {
    var session = this.createSession_();
  } catch (exception) {
    var event2 = shaka.util.FakeEvent.createErrorEvent(exception);
    this.dispatchEvent(event2);
    this.allSessionsPresumedReady_.reject(exception);
    return;
  }

  var p = session.generateRequest(event.initDataType,
      /** @type {!BufferSource} */(event.initData));
  this.requestGenerated_[initDataKey] = true;

  p.catch(shaka.util.TypedBind(this,
      /** @param {*} error */
      function(error) {
        if (!this.requestGenerated_) {
          // The EmeManager has already been destroyed.
          return;
        }
        this.requestGenerated_[initDataKey] = false;
        var event = shaka.util.FakeEvent.createErrorEvent(error);
        this.dispatchEvent(event);
        this.allSessionsPresumedReady_.reject(error);
      })
  );
  this.sessions_.push(session);
};


/**
 * Loads persistent sessions via sessionId saved within videoSource.
 * @private
 */
shaka.media.EmeManager.prototype.loadSessions_ = function() {
  var persistentSessionIds = this.videoSource_.getSessionIds();
  shaka.asserts.assert(persistentSessionIds.length > 0);
  for (var i = 0; i < persistentSessionIds.length; ++i) {
    var session = this.createSession_();
    var p = session.load(persistentSessionIds[i]);
    this.sessions_.push(session);

    p.catch(shaka.util.TypedBind(this,
        /** @param {*} error */
        function(error) {
          var event = shaka.util.FakeEvent.createErrorEvent(error);
          this.dispatchEvent(event);
        })
    );
  }
};


/**
 * Creates a new MediaKeySession.
 * @return {MediaKeySession}
 * @private
 */
shaka.media.EmeManager.prototype.createSession_ = function() {
  var session = null;
  if (this.videoSource_.isOffline()) {
    try {
      session = this.mediaKeys_.createSession('persistent-license');
    } catch (e) {
      throw Error(
          'Persistent licenses are not supported by this key system or ' +
          'platform.');
    }
  } else {
    session = this.mediaKeys_.createSession();
  }

  this.eventManager_.listen(session, 'message',
      /** @type {shaka.util.EventManager.ListenerType} */(
          this.onSessionMessage_.bind(this)));
  this.eventManager_.listen(session, 'keystatuseschange',
      /** @type {shaka.util.EventManager.ListenerType} */(
          this.onKeyStatusesChange_.bind(this)));
  return session;
};


/**
 * EME key-message handler.
 *
 * @param {!MediaKeyMessageEvent} event The EME message event.
 * @private
 */
shaka.media.EmeManager.prototype.onSessionMessage_ = function(event) {
  shaka.log.info('onSessionMessage_', event);
  shaka.asserts.assert(this.drmInfo_);
  this.requestLicense_(
      event.target,
      /** @type {!shaka.player.DrmInfo} */ (this.drmInfo_),
      event.message);
};


/**
 * EME status-change handler.
 *
 * @param {!Event} event
 * @private
 */
shaka.media.EmeManager.prototype.onKeyStatusesChange_ = function(event) {
  shaka.log.debug('onKeyStatusesChange_', event);

  var session = /** @type {!MediaKeySession} */(event.target);
  var keyStatusMap = session.keyStatuses;

  /** @type {!Object.<string, string>} */
  var keyStatusByKeyId = {};

  var itr = keyStatusMap.keys();
  for (var key = itr.next(); !key.done; key = itr.next()) {
    var keyAsHexString =
        shaka.util.Uint8ArrayUtils.toHex(new Uint8Array(key.value));
    var status = keyStatusMap.get(key.value);
    shaka.asserts.assert(status != null);
    keyStatusByKeyId[keyAsHexString] = /** @type {string} */(status);
  }

  this.videoSource_.onKeyStatusesChange(keyStatusByKeyId);
};


/**
 * Requests a license.
 *
 * @param {!MediaKeySession} session An EME session object.
 * @param {!shaka.player.DrmInfo} drmInfo
 * @param {!ArrayBuffer} licenseRequestBody The license request's body.
 * @throws {TypeError}
 * @throws {Error}
 * @private
 */
shaka.media.EmeManager.prototype.requestLicense_ = function(
    session, drmInfo, licenseRequestBody) {
  shaka.log.debug('requestLicense_', session, drmInfo, licenseRequestBody);

  var info = this.createLicenseRequestInfo_(drmInfo, licenseRequestBody);
  var licenseRequest =
      new shaka.util.LicenseRequest(
          /** @type {string} */(info['url']),
          /** @type {(ArrayBuffer|?string)} */(info['body']),
          /** @type {string} */(info['method']),
          drmInfo.withCredentials,
          /** @type {Object.<string, string>} */(info['headers']),
          this.licenseRequestTimeout_);

  licenseRequest.send().then(shaka.util.TypedBind(this,
      /** @param {!Uint8Array} response */
      function(response) {
        shaka.log.info('onLicenseSuccess_', session);
        if (drmInfo.licensePostProcessor) {
          response = drmInfo.licensePostProcessor(response);
        }
        return session.update(response);
      })
  ).then(shaka.util.TypedBind(this,
      function() {
        shaka.log.info('onSessionReady_', session);
        var event = shaka.util.FakeEvent.create(
            {type: 'sessionReady', detail: session});
        this.dispatchEvent(event);
        this.numUpdates_++;
        if (this.numUpdates_ >= this.sessions_.length) {
          this.allSessionsPresumedReady_.resolve();
        }
      })
  ).catch(shaka.util.TypedBind(this,
      /** @param {*} error */
      function(error) {
        error.session = session;
        var event = shaka.util.FakeEvent.createErrorEvent(error);
        this.dispatchEvent(event);
      })
  );
};


/**
 * Creates a LicenseRequestInfo object, potentially calling a licenese request
 * pre-processor.
 *
 * @param {!shaka.player.DrmInfo} drmInfo
 * @param {!ArrayBuffer} licenseRequestBody
 * @return {!shaka.player.DrmInfo.LicenseRequestInfo} A LicenseRequestInfo
 *     object whose fields have correct types.
 * @throws TypeError if the application sets a LicenseRequestInfo field to the
 *     wrong type.
 * @throws Error if the application deletes a LicenseRequestInfo field or sets
 *     the |method| field of a LicenseRequestInfo object to something other than
 *     'GET' or 'POST'.
 * @private
 */
shaka.media.EmeManager.prototype.createLicenseRequestInfo_ = function(
    drmInfo, licenseRequestBody) {
  var info = {
    'url': drmInfo.licenseServerUrl,
    'body': licenseRequestBody.slice(0),
    'method': 'POST',
    'headers': {}
  };

  if (!drmInfo.licensePreProcessor) {
    return info;
  }

  // Pre-process the license request.
  drmInfo.licensePreProcessor(info);

  info.url = shaka.util.MapUtils.getString(info, 'url');
  if (info.url == null) {
    throw new Error('\'url\' cannot be null.');
  }

  // Note that the application may set |body| to null on purpose.
  if (!(info.body instanceof ArrayBuffer ||
        typeof info.body == 'string' ||
        info.body == null)) {
    throw new TypeError(
        '\'body\' must be an ArrayBuffer, a string, or null.');
  }

  info.method = shaka.util.MapUtils.getString(info, 'method');
  if (!(info.method == 'GET' || info.method == 'POST')) {
    throw new Error('\'method\' must be either \'GET\' or \'POST\'.');
  }

  info.headers = shaka.util.MapUtils.getAsInstanceType(info, 'headers', Object);
  if (info.headers == null) {
    throw new Error('\'headers\' cannot be null.');
  }

  return info;
};


/**
 * Returns the current DrmInfo.
 * @return {shaka.player.DrmInfo}
 */
shaka.media.EmeManager.prototype.getDrmInfo = function() {
  return this.drmInfo_;
};


/**
 * Sets the license request timeout in seconds.
 *
 * @param {number} timeout The license request timeout in seconds.
 */
shaka.media.EmeManager.prototype.setLicenseRequestTimeout = function(timeout) {
  shaka.asserts.assert(!isNaN(timeout));
  this.licenseRequestTimeout_ = timeout;
};
<|MERGE_RESOLUTION|>--- conflicted
+++ resolved
@@ -261,15 +261,9 @@
 
     var robustness;
     if (cfg.contentType == 'audio') {
-<<<<<<< HEAD
-      robustness = cfg.drmScheme.audioRobustness;
-    } else if (cfg.contentType == 'video') {
-      robustness = cfg.drmScheme.videoRobustness;
-=======
       robustness = cfg.drmInfo.audioRobustness;
     } else if (cfg.contentType == 'video') {
       robustness = cfg.drmInfo.videoRobustness;
->>>>>>> 1fac67cb
     }
 
     mksc[capName].push({
@@ -404,11 +398,7 @@
     var chosenIds = {};
     for (var j = 0; j < configs.length; ++j) {
       var cfg = configs[j];
-<<<<<<< HEAD
-      if (cfg.drmScheme.keySystem == keySystem &&
-=======
       if (cfg.drmInfo.keySystem == keySystem &&
->>>>>>> 1fac67cb
           cfg.fullMimeType == caps.contentType &&
           !(cfg.id in chosenIds)) {
         chosenCfgs.push(cfg);
