--- conflicted
+++ resolved
@@ -29,14 +29,6 @@
  * @struct
  * @constructor
  * @param {TextTrack} track
-<<<<<<< HEAD
- * @param {boolean} useRelativeCueTimestamps
- * @implements {shaka.util.IDestroyable}
- */
-shaka.media.TextEngine = function(track, useRelativeCueTimestamps) {
-  /** @private {?shaka.media.TextEngine.TextParser} */
-  this.parser_ = null;
-=======
  * @param {string} mimeType
  * @param {boolean} useRelativeCueTimestamps
  * @implements {shaka.util.IDestroyable}
@@ -48,7 +40,6 @@
   // This should not happen if type negotiation is working as it should.
   goog.asserts.assert(this.parser_,
                       'Text type negotiation should have happened already');
->>>>>>> f99471ae
 
   /** @private {TextTrack} */
   this.track_ = track;
@@ -64,29 +55,10 @@
 
   /** @private {?number} */
   this.bufferEnd_ = null;
-<<<<<<< HEAD
 
   /** @private {boolean} */
   this.useRelativeCueTimestamps_ = useRelativeCueTimestamps;
 };
-
-
-/**
- * Parses a text buffer into an array of cues.
- *
- * @typedef {
- *   function(ArrayBuffer, number, ?number,
- *            ?number, boolean):!Array.<!TextTrackCue>
- * }
- * @exportDoc
- */
-shaka.media.TextEngine.TextParser;
-=======
-
-  /** @private {boolean} */
-  this.useRelativeCueTimestamps_ = useRelativeCueTimestamps;
-};
->>>>>>> f99471ae
 
 
 /** @private {!Object.<string, shakaExtern.TextParserPlugin>} */
@@ -138,22 +110,10 @@
     return null;
   }
 
-<<<<<<< HEAD
-  return new shaka.media.TextEngine.CueConstructor(
-      startTime, endTime, payload);
-};
-
-
-/** @type {function(new:TextTrackCue, number, number, string)} */
-shaka.media.TextEngine.CueConstructor = window.VTTCue || window.TextTrackCue;
-
-
-=======
   return new VTTCue(startTime, endTime, payload);
 };
 
 
->>>>>>> f99471ae
 /** @override */
 shaka.media.TextEngine.prototype.destroy = function() {
   if (this.track_) {
@@ -168,21 +128,6 @@
 
 
 /**
- * Initialize the parser.  This can be called multiple times, but must be called
- * at least once before appendBuffer.
- *
- * @param {string} mimeType
- */
-shaka.media.TextEngine.prototype.initParser = function(mimeType) {
-  this.parser_ = shaka.media.TextEngine.parserMap_[mimeType];
-
-  // This should not happen if type negotiation is working as it should.
-  goog.asserts.assert(this.parser_,
-                      'Text type negotiation should have happened already');
-};
-
-
-/**
  * @param {ArrayBuffer} buffer
  * @param {?number} startTime
  * @param {?number} endTime
@@ -190,8 +135,6 @@
  */
 shaka.media.TextEngine.prototype.appendBuffer =
     function(buffer, startTime, endTime) {
-  goog.asserts.assert(this.parser_, 'The parser should already be initialized');
-
   var offset = this.timestampOffset_;
 
   // Start the operation asynchronously to avoid blocking the caller.
