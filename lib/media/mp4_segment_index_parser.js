--- conflicted
+++ resolved
@@ -31,20 +31,12 @@
  *   the MP4 container.
  * @param {!Array.<string>} uris The possible locations of the MP4 file that
  *   contains the segments.
-<<<<<<< HEAD
- * @param {number} unscaledPresentationTimeOffset
-=======
  * @param {number} scaledPresentationTimeOffset
->>>>>>> ddb62f25
  * @return {!Array.<!shaka.media.SegmentReference>}
  * @throws {shaka.util.Error}
  */
 shaka.media.Mp4SegmentIndexParser = function(
-<<<<<<< HEAD
-    sidxData, sidxOffset, uris, unscaledPresentationTimeOffset) {
-=======
     sidxData, sidxOffset, uris, scaledPresentationTimeOffset) {
->>>>>>> ddb62f25
 
   var Mp4SegmentIndexParser = shaka.media.Mp4SegmentIndexParser;
 
@@ -54,11 +46,7 @@
       .fullBox('sidx', function(box) {
         references = Mp4SegmentIndexParser.parseSIDX_(
             sidxOffset,
-<<<<<<< HEAD
-            unscaledPresentationTimeOffset,
-=======
             scaledPresentationTimeOffset,
->>>>>>> ddb62f25
             uris,
             box);
       });
@@ -83,11 +71,7 @@
  * Parse a SIDX box from the given reader.
  *
  * @param {number} sidxOffset
-<<<<<<< HEAD
- * @param {number} unscaledPresentationTimeOffset
-=======
  * @param {number} scaledPresentationTimeOffset
->>>>>>> ddb62f25
  * @param {!Array.<string>} uris The possible locations of the MP4 file that
  *   contains the segments.
  * @param {!shaka.util.Mp4Parser.ParsedBox} box
@@ -96,11 +80,7 @@
  */
 shaka.media.Mp4SegmentIndexParser.parseSIDX_ = function(
     sidxOffset,
-<<<<<<< HEAD
-    unscaledPresentationTimeOffset,
-=======
     scaledPresentationTimeOffset,
->>>>>>> ddb62f25
     uris,
     box) {
 
@@ -142,12 +122,7 @@
   var referenceCount = box.reader.readUint16();
 
   // Substract the presentation time offset
-<<<<<<< HEAD
-  var unscaledStartTime =
-      earliestPresentationTime - unscaledPresentationTimeOffset;
-=======
   var unscaledStartTime = earliestPresentationTime;
->>>>>>> ddb62f25
   var startByte = sidxOffset + box.size + firstOffset;
 
   for (var i = 0; i < referenceCount; i++) {
