/**
 * @license
 * Copyright 2015 Google Inc.
 *
 * Licensed under the Apache License, Version 2.0 (the "License");
 * you may not use this file except in compliance with the License.
 * You may obtain a copy of the License at
 *
 *     http://www.apache.org/licenses/LICENSE-2.0
 *
 * Unless required by applicable law or agreed to in writing, software
 * distributed under the License is distributed on an "AS IS" BASIS,
 * WITHOUT WARRANTIES OR CONDITIONS OF ANY KIND, either express or implied.
 * See the License for the specific language governing permissions and
 * limitations under the License.
 */

goog.provide('shaka.media.SourceBufferManager');

goog.require('shaka.asserts');
goog.require('shaka.player.Defaults');
goog.require('shaka.util.EventManager');
goog.require('shaka.util.IBandwidthEstimator');
goog.require('shaka.util.PublicPromise');
goog.require('shaka.util.Task');
goog.require('shaka.util.TypedBind');



/**
 * Creates a SourceBufferManager (SBM), which manages a SourceBuffer and
 * provides an enhanced interface based on Promises.
 *
 * The SBM manages access to a SourceBuffer object through a fetch operation
 * and a clear operation. It also maintains a "virtual source buffer" to keep
 * track of which segments have been appended to the actual underlying
 * SourceBuffer. The SBM uses this virtual source buffer because it cannot rely
 * on the browser to tell it what is in the underlying SourceBuffer because a
 * SegmentIndex may use PTS (presentation timestamps) and a browser may use
 * DTS (decoding timestamps) or vice-versa.
 *
 * @param {!MediaSource} mediaSource The MediaSource, which must be in the
 *     'open' state.
 * @param {string} fullMimeType The SourceBuffer's full MIME type.
 * @param {!shaka.util.IBandwidthEstimator} estimator A bandwidth estimator to
 *     attach to all requests.
 *
 * @throws {QuotaExceededError} if no more SourceBuffers are allowed.
 *
 * @struct
 * @constructor
 */
shaka.media.SourceBufferManager = function(
    mediaSource, fullMimeType, estimator) {
  shaka.asserts.assert(mediaSource.readyState == 'open',
                       'The MediaSource should be in the \'open\' state.');
  shaka.asserts.assert(fullMimeType.length > 0);
  shaka.asserts.assert(MediaSource.isTypeSupported(fullMimeType));

  var sourceBuffer = mediaSource.addSourceBuffer(fullMimeType);
  shaka.asserts.assert(sourceBuffer, 'SourceBuffer should not be null.');

  /** @private {!MediaSource} */
  this.mediaSource_ = mediaSource;

  /** @private {!SourceBuffer} */
  this.sourceBuffer_ = /** @type {!SourceBuffer} */(sourceBuffer);

  /** @private {!shaka.util.IBandwidthEstimator} */
  this.estimator_ = estimator;

  /** @private {!shaka.util.EventManager} */
  this.eventManager_ = new shaka.util.EventManager();

  /**
   * Contains a list of segments that have been inserted into the SourceBuffer.
   * These segments may or may not have been evicted by the browser.
   * @private {!Array.<!shaka.media.SegmentReference>}
   */
  this.inserted_ = [];

  /** @private {number} */
  this.timestampCorrection_ = 0;

  /** @private {shaka.util.Task} */
  this.task_ = null;

  /** @private {shaka.util.PublicPromise} */
  this.operationPromise_ = null;

  /** @private {number} */
  this.segmentRequestTimeout_ = shaka.player.Defaults.SEGMENT_REQUEST_TIMEOUT;

  // For debugging purposes:
  if (!COMPILED) {
    /** @private {string} */
    this.mimeType_ = fullMimeType.split(';')[0];
    shaka.asserts.assert(this.mimeType_.length > 0);
  }

  this.eventManager_.listen(
      this.sourceBuffer_,
      'updateend',
      this.onSourceBufferUpdateEnd_.bind(this));
};


/**
 * A fudge factor to apply to buffered ranges to account for rounding error.
 * @const {number}
 * @private
 */
shaka.media.SourceBufferManager.FUDGE_FACTOR_ = 1 / 60;


/**
 * Destroys the SourceBufferManager.
 * @suppress {checkTypes} to set otherwise non-nullable types to null.
 */
shaka.media.SourceBufferManager.prototype.destroy = function() {
  this.abort().catch(function() {});

  if (this.operationPromise_) {
    this.operationPromise_.destroy();
  }
  this.operationPromise_ = null;
  this.task_ = null;

  this.inserted_ = null;

  this.eventManager_.destroy();
  this.eventManager_ = null;

  this.sourceBuffer_ = null;
  this.mediaSource_ = null;
};


/**
 * Checks if the given timestamp is buffered according to the virtual source
 * buffer.
 *
 * Note that as a SegmentIndex may use PTS and a browser may use DTS or
 * vice-versa, and due to MSE implementation details, isInserted(t) does not
 * imply isBuffered(t) nor does isBuffered(t) imply isInserted(t).
 *
 * @param {number} timestamp The timestamp in seconds.
 * @return {boolean} True if the timestamp is buffered.
 */
shaka.media.SourceBufferManager.prototype.isInserted = function(timestamp) {
  return shaka.media.SegmentReference.find(this.inserted_, timestamp) >= 0;
};


/**
 * Gets the SegmentReference corresponding to the last inserted segment.
 *
 * @return {shaka.media.SegmentReference}
 */
shaka.media.SourceBufferManager.prototype.getLastInserted = function() {
  var length = this.inserted_.length;
  return length > 0 ? this.inserted_[length - 1] : null;
};


/**
 * Checks if the given timestamp is buffered according to the underlying
 * SourceBuffer.
 *
 * @param {number} timestamp The timestamp in seconds.
 * @return {boolean} True if the timestamp is buffered.
 */
shaka.media.SourceBufferManager.prototype.isBuffered = function(timestamp) {
  return this.bufferedAheadOf(timestamp) > 0;
};


/**
 * Computes how far ahead of the given timestamp we have buffered according to
 * the underlying SourceBuffer.
 *
 * @param {number} timestamp The timestamp in seconds.
 * @return {number} in seconds
 */
shaka.media.SourceBufferManager.prototype.bufferedAheadOf =
    function(timestamp) {
  var b = this.sourceBuffer_.buffered;
  for (var i = 0; i < b.length; ++i) {
    var start = b.start(i) - shaka.media.SourceBufferManager.FUDGE_FACTOR_;
    var end = b.end(i) + shaka.media.SourceBufferManager.FUDGE_FACTOR_;
    if (timestamp >= start && timestamp <= end) {
      return b.end(i) - timestamp;
    }
  }
  return 0;
};


/**
 * Fetches the segment corresponding to the given SegmentReference and appends
 * the it to the underlying SourceBuffer. This cannot be called if another
 * operation is in progress.
 *
 * @param {!shaka.media.SegmentReference} reference
 * @param {number} timestampOffset An offset, in seconds, that will be applied
 *     to each timestamp within the segment before appending it to the
 *     underlying SourceBuffer.
 * @param {ArrayBuffer} initData Optional initialization segment that
 *     will be appended to the underlying SourceBuffer before the retrieved
 *     segment.
 * @return {!Promise.<?number>} A promise to a timestamp correction, which may
 *     be null if a timestamp correction could not be computed. A timestamp
 *     correction is computed if the underlying SourceBuffer is initially
 *     empty. The timestamp correction, if one is computed, is not
 *     automatically applied to the virtual source buffer; to apply a timestamp
 *     correction, call correct().
 */
shaka.media.SourceBufferManager.prototype.fetch = function(
    reference, timestampOffset, initData) {
  shaka.log.v1(this.logPrefix_(), 'fetch');

  // Check state.
  shaka.asserts.assert(!this.task_);
  if (this.task_) {
    var error = new Error('Cannot fetch (' + this.mimeType_ + '): ' +
                          'previous operation not complete.');
    error.type = 'stream';
    return Promise.reject(error);
  }

  this.task_ = new shaka.util.Task();

  if (timestampOffset != this.sourceBuffer_.timestampOffset) {
    shaka.log.debug(
        this.logPrefix_(), 'setting timestampOffset to', timestampOffset);
    this.sourceBuffer_.timestampOffset = timestampOffset;
  }

  if (initData) {
    this.task_.append(
        function() {
          return [this.append_(/** @type {!ArrayBuffer} */(initData)),
                  this.abort_.bind(this)];
        }.bind(this));
  }

  this.task_.append(
      function() {
        var refDuration =
            reference.endTime ? (reference.endTime - reference.startTime) : 1;
        var params = new shaka.util.AjaxRequest.Parameters();
        params.maxAttempts = 3;
        params.baseRetryDelayMs = refDuration * 1000;
        params.requestTimeoutMs = this.segmentRequestTimeout_ * 1000;
        return [
          reference.url.fetch(params, this.estimator_),
          shaka.util.FailoverUri.prototype.abortFetch.bind(reference.url)];
      }.bind(this));

  // Sanity check: appendBuffer() should not modify the MediaSource's duration
  // because an appropriate append window should have been set.
  //
  // On some browsers, even with an append window, inserting a segment that
  // ends past the end of the append window can increase the MediaSource's
  // duration (slightly). However, when this occurs it appears that no content
  // is actually buffered past the end of the append window, and subsequently
  // calling endOfStream() resets the MediaSource's duration to the correct
  // value (i.e., the end of the append window).
  //
  // TODO: Determine if this is a browser bug or is actually compliant with the
  // MSE spec.
  if (!COMPILED) {
    var durationBefore;
  }

  this.task_.append(shaka.util.TypedBind(this,
      /** @param {!ArrayBuffer} data */
      function(data) {
        if (!COMPILED) {
          durationBefore = this.mediaSource_.duration;
        }

        shaka.log.debug('Estimated bandwidth:',
            (this.estimator_.getBandwidth() / 1e6).toFixed(2), 'Mbps');
        return [this.append_(data), this.abort_.bind(this)];
      }));

  var computeTimestampCorrection =
      this.sourceBuffer_.buffered.length == 0 &&
      this.inserted_.length == 0;

  /** @type {?number} */
  var timestampCorrection = null;

  this.task_.append(
      function() {
        if (!COMPILED) {
          var durationAfter = this.mediaSource_.duration;
          if (durationAfter != durationBefore) {
            shaka.log.warning(
                this.logPrefix_(),
                'appendBuffer() should not modify the MediaSource\'s duration:',
                'before', durationBefore,
                'after', durationAfter,
                'delta', durationAfter - durationBefore);
          }
        }

        if (this.sourceBuffer_.buffered.length == 0) {
          var error = new Error(
              'Failed to buffer segment (' + this.mimeType_ + ').');
          error.type = 'stream';
          return [Promise.reject(error)];
        }

        if (computeTimestampCorrection) {
          shaka.asserts.assert(this.inserted_.length == 0);
          var expectedTimestamp = reference.startTime;
          var actualTimestamp = this.sourceBuffer_.buffered.start(0);
          timestampCorrection = actualTimestamp - expectedTimestamp;
        }

        var i = shaka.media.SegmentReference.find(
            this.inserted_, reference.startTime);
        if (i >= 0) {
          // The SegmentReference at i has a start time less than |reference|'s.
          this.inserted_.splice(i + 1, 0, reference);
        } else {
          this.inserted_.push(reference);
        }
      }.bind(this));

  return this.startTask_().then(
      function() {
        return Promise.resolve(timestampCorrection);
      }.bind(this));
};


/**
 * Resets the virtual source buffer and clears all media from the underlying
 * SourceBuffer. The returned promise will resolve immediately if there is no
 * media within the underlying SourceBuffer. This cannot be called if another
 * operation is in progress.
 *
 * @return {!Promise}
 */
shaka.media.SourceBufferManager.prototype.clear = function() {
  shaka.log.v1(this.logPrefix_(), 'clear');

  // Check state.
  shaka.asserts.assert(!this.task_);
  if (this.task_) {
    var error = new Error('Cannot clear (' + this.mimeType_ + '): ' +
                          'previous operation not complete.');
    error.type = 'stream';
    return Promise.reject(error);
  }

  this.task_ = new shaka.util.Task();

  this.task_.append(function() {
    var p = this.clear_();
    return [p, this.abort_.bind(this)];
  }.bind(this));

  return this.startTask_();
};


/**
 * Resets the virtual source buffer and clears all media from the underlying
 * SourceBuffer after the given timestamp. The returned promise will resolve
 * immediately if there is no media within the underlying SourceBuffer. This
 * cannot be called if another operation is in progress.
 *
 * @param {number} timestamp
 *
 * @return {!Promise}
 */
shaka.media.SourceBufferManager.prototype.clearAfter = function(timestamp) {
  shaka.log.v1(this.logPrefix_(), 'clearAfter');

  // Check state.
  shaka.asserts.assert(!this.task_);
  if (this.task_) {
    var error = new Error('Cannot clearAfter (' + this.mimeType_ + '): ' +
                          'previous operation not complete.');
    error.type = 'stream';
    return Promise.reject(error);
  }

  this.task_ = new shaka.util.Task();

  this.task_.append(function() {
    var p = this.clearAfter_(timestamp);
    return [p, this.abort_.bind(this)];
  }.bind(this));

  return this.startTask_();
};


/**
 * Aborts the current operation if one exists.
 * The returned promise will never be rejected.
 *
 * @return {!Promise}
 */
shaka.media.SourceBufferManager.prototype.abort = function() {
  shaka.log.v1(this.logPrefix_(), 'abort');
  if (!this.task_) {
    return Promise.resolve();
  }
  return this.task_.abort();
};


/**
 * Corrects each SegmentReference in the virtual source buffer by the given
 * timestamp correction. The previous timestamp correction, if it exists, is
 * replaced.
 *
 * @param {number} timestampCorrection
 */
shaka.media.SourceBufferManager.prototype.correct = function(
    timestampCorrection) {
  var delta = timestampCorrection - this.timestampCorrection_;
  if (delta == 0) {
    return;
  }

  this.inserted_ = shaka.media.SegmentReference.shift(this.inserted_, delta);
  this.timestampCorrection_ = timestampCorrection;

  shaka.log.debug(
      this.logPrefix_(),
      'applied timestamp correction of',
      timestampCorrection,
      'seconds to SourceBufferManager',
      this);
};


/**
 * Emits an error message and returns true if there are multiple buffered
 * ranges; otherwise, does nothing and returns false.
 *
 * @return {boolean}
 */
shaka.media.SourceBufferManager.prototype.detectMultipleBufferedRanges =
    function() {
  if (this.sourceBuffer_.buffered.length > 1) {
    shaka.log.error(
<<<<<<< HEAD
        'Multiple buffered ranges detected:',
=======
        this.logPrefix_(),
        'multiple buffered ranges detected:',
>>>>>>> 1fac67cb
        'Either the content has gaps in it,',
        'the content\'s segments are not aligned across bitrates,',
        'or the browser has evicted the middle of the buffer.');
    return true;
  } else {
    return false;
  }
};


/**
<<<<<<< HEAD
=======
 * Sets the segment request timeout in seconds.
 *
 * @param {number} timeout
 */
shaka.media.SourceBufferManager.prototype.setSegmentRequestTimeout =
    function(timeout) {
  shaka.asserts.assert(!isNaN(timeout));
  this.segmentRequestTimeout_ = timeout;
};


/**
>>>>>>> 1fac67cb
 * Starts the task and returns a Promise which is resolved/rejected after the
 * task ends and is cleaned up.
 *
 * @return {!Promise}
 * @private
 */
shaka.media.SourceBufferManager.prototype.startTask_ = function() {
  shaka.asserts.assert(this.task_);
  this.task_.start();
  return this.task_.getPromise().then(shaka.util.TypedBind(this,
      function() {
        this.task_ = null;
      })
  ).catch(shaka.util.TypedBind(this,
      /** @param {*} error */
      function(error) {
<<<<<<< HEAD
        shaka.log.v1('The task failed!');
=======
        shaka.log.v1(this.logPrefix_(), 'task failed!');
>>>>>>> 1fac67cb
        this.task_ = null;
        return Promise.reject(error);
      })
  );
};


/**
 * Append to the source buffer.
 *
 * @param {!ArrayBuffer} data
 * @return {!Promise}
 * @private
 */
shaka.media.SourceBufferManager.prototype.append_ = function(data) {
  shaka.asserts.assert(!this.operationPromise_);
  shaka.asserts.assert(this.task_);

  try {
    // This will trigger an 'updateend' event.
    this.sourceBuffer_.appendBuffer(data);
  } catch (exception) {
    return Promise.reject(exception);
  }

  this.operationPromise_ = new shaka.util.PublicPromise();
  return this.operationPromise_;
};


/**
 * Clear the source buffer.
 *
 * @return {!Promise}
 * @private
 */
shaka.media.SourceBufferManager.prototype.clear_ = function() {
  shaka.asserts.assert(!this.operationPromise_);

  if (this.sourceBuffer_.buffered.length == 0) {
    shaka.log.v1(this.logPrefix_(), 'nothing to clear.');
    shaka.asserts.assert(this.inserted_.length == 0);
    return Promise.resolve();
  }

  try {
    // This will trigger an 'updateend' event.
    this.sourceBuffer_.remove(0, Number.POSITIVE_INFINITY);
  } catch (exception) {
    return Promise.reject(exception);
  }

  // Clear |inserted_| immediately since any inserted segments will be
  // gone soon.
  this.inserted_ = [];

  this.operationPromise_ = new shaka.util.PublicPromise();
  return this.operationPromise_;
};


/**
 * Clear the source buffer after the given timestamp (aligned to the next
 * segment boundary).
 *
 * @param {number} timestamp
 *
 * @return {!Promise}
 * @private
 */
shaka.media.SourceBufferManager.prototype.clearAfter_ = function(timestamp) {
  shaka.asserts.assert(!this.operationPromise_);

  if (this.sourceBuffer_.buffered.length == 0) {
    shaka.log.v1(this.logPrefix_(), 'nothing to clear.');
    shaka.asserts.assert(this.inserted_.length == 0);
    return Promise.resolve();
  }

  var index = shaka.media.SegmentReference.find(this.inserted_, timestamp);

  // If no segment found, or it's the last one, bail out gracefully.
  if (index == -1 || index == this.inserted_.length - 1) {
    shaka.log.v1(
        this.logPrefix_(),
        'nothing to clear: no segments on or after timestamp.');
    return Promise.resolve();
  }

  try {
    // This will trigger an 'updateend' event.
    this.sourceBuffer_.remove(
        this.inserted_[index + 1].startTime,
        Number.POSITIVE_INFINITY);
  } catch (exception) {
    return Promise.reject(exception);
  }

  this.inserted_ = this.inserted_.slice(0, index + 1);

  this.operationPromise_ = new shaka.util.PublicPromise();
  return this.operationPromise_;
};


/**
 * Abort the current operation on the source buffer.
 *
 * @private
 */
shaka.media.SourceBufferManager.prototype.abort_ = function() {
  shaka.log.v1(this.logPrefix_(), 'abort_');
  shaka.asserts.assert(this.operationPromise_);

  // See {@link http://www.w3.org/TR/media-source/#widl-SourceBuffer-abort-void}
  if (this.mediaSource_.readyState == 'open') {
    this.sourceBuffer_.abort();
  }
};


/**
 * |sourceBuffer_|'s 'updateend' callback.
 *
 * @param {!Event} event
 * @private
 */
shaka.media.SourceBufferManager.prototype.onSourceBufferUpdateEnd_ =
    function(event) {
  shaka.log.v1(this.logPrefix_(), 'onSourceBufferUpdateEnd_');

  shaka.asserts.assert(!this.sourceBuffer_.updating);
  shaka.asserts.assert(this.operationPromise_);

  this.operationPromise_.resolve();
  this.operationPromise_ = null;
};


if (!COMPILED) {
  /**
   * Returns a string with the form 'SBM MIME_TYPE:' for logging purposes.
   *
   * @return {string}
   * @private
   */
  shaka.media.SourceBufferManager.prototype.logPrefix_ = function() {
    return 'SBM ' + this.mimeType_ + ':';
  };
}
<|MERGE_RESOLUTION|>--- conflicted
+++ resolved
@@ -452,12 +452,8 @@
     function() {
   if (this.sourceBuffer_.buffered.length > 1) {
     shaka.log.error(
-<<<<<<< HEAD
-        'Multiple buffered ranges detected:',
-=======
         this.logPrefix_(),
         'multiple buffered ranges detected:',
->>>>>>> 1fac67cb
         'Either the content has gaps in it,',
         'the content\'s segments are not aligned across bitrates,',
         'or the browser has evicted the middle of the buffer.');
@@ -469,8 +465,6 @@
 
 
 /**
-<<<<<<< HEAD
-=======
  * Sets the segment request timeout in seconds.
  *
  * @param {number} timeout
@@ -483,7 +477,6 @@
 
 
 /**
->>>>>>> 1fac67cb
  * Starts the task and returns a Promise which is resolved/rejected after the
  * task ends and is cleaned up.
  *
@@ -500,11 +493,7 @@
   ).catch(shaka.util.TypedBind(this,
       /** @param {*} error */
       function(error) {
-<<<<<<< HEAD
-        shaka.log.v1('The task failed!');
-=======
         shaka.log.v1(this.logPrefix_(), 'task failed!');
->>>>>>> 1fac67cb
         this.task_ = null;
         return Promise.reject(error);
       })
