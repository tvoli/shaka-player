/**
 * @license
 * Copyright 2016 Google Inc.
 *
 * Licensed under the Apache License, Version 2.0 (the "License");
 * you may not use this file except in compliance with the License.
 * You may obtain a copy of the License at
 *
 *     http://www.apache.org/licenses/LICENSE-2.0
 *
 * Unless required by applicable law or agreed to in writing, software
 * distributed under the License is distributed on an "AS IS" BASIS,
 * WITHOUT WARRANTIES OR CONDITIONS OF ANY KIND, either express or implied.
 * See the License for the specific language governing permissions and
 * limitations under the License.
 */

goog.provide('shaka.media.TtmlTextParser');

goog.require('goog.asserts');
goog.require('shaka.media.TextEngine');
goog.require('shaka.util.Error');
goog.require('shaka.util.StringUtils');


/**
 * @namespace
 * @summary A TextEngine plugin that parses TTML files.
 * @param {ArrayBuffer} data
 * @param {number} offset
 * @param {?number} segmentStartTime
 * @param {?number} segmentEndTime
 * @param {boolean} useRelativeCueTimestamps Only used by the VTT parser
 * @return {!Array.<!TextTrackCue>}
 * @throws {shaka.util.Error}
 * @export
 */
shaka.media.TtmlTextParser =
    function(data, offset, segmentStartTime,
             segmentEndTime, useRelativeCueTimestamps) {

  var str = shaka.util.StringUtils.fromUTF8(data);
  var ret = [];
  var parser = new DOMParser();
  var xml = null;

  try {
    xml = parser.parseFromString(str, 'text/xml');
  } catch (exception) {
    throw new shaka.util.Error(
        shaka.util.Error.Category.TEXT,
        shaka.util.Error.Code.INVALID_XML);
  }

  if (xml) {
    // Try to get the framerate, subFrameRate and frameRateMultiplier
    // if applicable
    var frameRate = null;
    var subFrameRate = null;
    var frameRateMultiplier = null;
    var tickRate = null;
    var spaceStyle = null;
    var tts = xml.getElementsByTagName('tt');
    var tt = tts[0];
    // TTML should always have tt element
    if (!tt) {
      throw new shaka.util.Error(
          shaka.util.Error.Category.TEXT,
          shaka.util.Error.Code.INVALID_TTML);
    } else {
      frameRate = tt.getAttribute('ttp:frameRate');
      subFrameRate = tt.getAttribute('ttp:subFrameRate');
      frameRateMultiplier = tt.getAttribute('ttp:frameRateMultiplier');
      tickRate = tt.getAttribute('ttp:tickRate');
      spaceStyle = tt.getAttribute('xml:space') || 'default';
    }

    if (spaceStyle != 'default' && spaceStyle != 'preserve') {
      throw new shaka.util.Error(
          shaka.util.Error.Category.TEXT,
          shaka.util.Error.Code.INVALID_XML);
    }
    var whitespaceTrim = spaceStyle == 'default';

    var rateInfo = new shaka.media.TtmlTextParser.RateInfo_(
        frameRate, subFrameRate, frameRateMultiplier, tickRate);

    var styles = shaka.media.TtmlTextParser.getLeafNodes_(
        tt.getElementsByTagName('styling')[0]);
    var regions = shaka.media.TtmlTextParser.getLeafNodes_(
        tt.getElementsByTagName('layout')[0]);
    var textNodes = shaka.media.TtmlTextParser.getLeafNodes_(
        tt.getElementsByTagName('body')[0]);

    for (var i = 0; i < textNodes.length; i++) {
      var cue = shaka.media.TtmlTextParser.parseCue_(
          textNodes[i], offset, rateInfo, styles, regions, whitespaceTrim);
      if (cue)
        ret.push(cue);
    }
  }

  return ret;
};


/**
 * @const
 * @private {!RegExp}
 * @example 00:00:40:07 (7 frames) or 00:00:40:07.1 (7 frames, 1 subframe)
 */
shaka.media.TtmlTextParser.timeColonFormatFrames_ =
    /^(\d{2,}):(\d{2}):(\d{2}):(\d{2})\.?(\d+)?$/;


/**
 * @const
 * @private {!RegExp}
 * @example 00:00:40 or 00:40
 */
shaka.media.TtmlTextParser.timeColonFormat_ =
    /^(?:(\d{2,}):)?(\d{2}):(\d{2})$/;


/**
 * @const
 * @private {!RegExp}
 * example 01:02:43.0345555 or 02:43.03
 */
shaka.media.TtmlTextParser.timeColonFormatMilliseconds_ =
    /^(?:(\d{2,}):)?(\d{2}):(\d{2}\.\d{2,})$/;


/**
 * @const
 * @private {!RegExp}
 * @example 75f or 75.5f
 */
shaka.media.TtmlTextParser.timeFramesFormat_ = /^(\d*\.?\d*)f$/;


/**
 * @const
 * @private {!RegExp}
 * @example 50t or 50.5t
 */
shaka.media.TtmlTextParser.timeTickFormat_ = /^(\d*\.?\d*)t$/;


/**
 * @const
 * @private {!RegExp}
 * @example 3.45h, 3m or 4.20s
 */
shaka.media.TtmlTextParser.timeHMSFormat_ =
    /^(?:(\d*\.?\d*)h)?(?:(\d*\.?\d*)m)?(?:(\d*\.?\d*)s)?(?:(\d*\.?\d*)ms)?$/;


/**
 * @const
 * @private {!RegExp}
 * @example 50% 10%
 */
shaka.media.TtmlTextParser.percentValues_ = /^(\d{1,2}|100)% (\d{1,2}|100)%$/;


/**
 * @const
 * @private {!Object}
 */
shaka.media.TtmlTextParser.textAlignToLineAlign_ = {
  'left': 'start',
  'center': 'center',
  'right': 'end',
  'start': 'start',
  'end': 'end'
};


/**
 * @const
 * @private {!Object}
 */
shaka.media.TtmlTextParser.textAlignToPositionAlign_ = {
  'left': 'line-left',
  'center': 'center',
  'right': 'line-right'
};


/**
 * Gets leaf nodes of the xml node tree. Ignores the text, br elements
 * and the spans positioned inside paragraphs
 *
 * @param {Element} element
 * @return {!Array.<!Element>}
 * @private
 */
shaka.media.TtmlTextParser.getLeafNodes_ = function(element) {
  var result = [];
  if (!element)
    return result;

  var childNodes = element.childNodes;
  for (var i = 0; i < childNodes.length; i++) {
    // Currently we don't support styles applicable to span
    // elements, so they are ignored
    var isSpanChildOfP = childNodes[i].nodeName == 'span' &&
        element.nodeName == 'p';
    if (childNodes[i].nodeType == Node.ELEMENT_NODE &&
        childNodes[i].nodeName != 'br' && !isSpanChildOfP) {
      // Get the leafs the child might contain
      goog.asserts.assert(childNodes[i] instanceof Element,
                          'Node should be Element!');
      var leafChildren = shaka.media.TtmlTextParser.getLeafNodes_(
          /** @type {Element} */(childNodes[i]));
      goog.asserts.assert(leafChildren.length > 0,
                          'Only a null Element should return no leaves!');
      result = result.concat(leafChildren);
    }
  }

  // if no result at this point, the element itself must be a leaf
  if (!result.length) {
    result.push(element);
  }
  return result;
};


/**
 * Insert \n where <br> tags are found
 *
 * @param {!Node} element
<<<<<<< HEAD
 * @private
 */
shaka.media.TtmlTextParser.addNewLines_ = function(element) {
=======
 * @param {boolean} whitespaceTrim
 * @private
 */
shaka.media.TtmlTextParser.addNewLines_ = function(element, whitespaceTrim) {
>>>>>>> f99471ae
  var childNodes = element.childNodes;

  for (var i = 0; i < childNodes.length; i++) {
    if (childNodes[i].nodeName == 'br' && i > 0) {
      childNodes[i - 1].textContent += '\n';
    } else if (childNodes[i].childNodes.length > 0) {
<<<<<<< HEAD
      shaka.media.TtmlTextParser.addNewLines_(childNodes[i]);
=======
      shaka.media.TtmlTextParser.addNewLines_(childNodes[i], whitespaceTrim);
    } else if (whitespaceTrim) {
      // Trim leading and trailing whitespace.
      var trimmed = childNodes[i].textContent.trim();
      // Collapse multiple spaces into one.
      trimmed = trimmed.replace(/\s+/g, ' ');

      childNodes[i].textContent = trimmed;
>>>>>>> f99471ae
    }
  }
};


/**
 * Parses an Element into a TextTrackCue or VTTCue.
 *
 * @param {!Element} cueElement
 * @param {number} offset
 * @param {!shaka.media.TtmlTextParser.RateInfo_} rateInfo
 * @param {!Array.<!Element>} styles
 * @param {!Array.<!Element>} regions
 * @param {boolean} whitespaceTrim
 * @return {TextTrackCue}
 * @private
 */
shaka.media.TtmlTextParser.parseCue_ = function(
    cueElement, offset, rateInfo, styles, regions, whitespaceTrim) {

  // Disregard empty elements:
  // TTML allows for empty elements like <div></div>.
  // If cueElement has neither time attributes, nor
  // non-whitespace text, don't try to make a cue out of it.
  if (!cueElement.hasAttribute('begin') &&
<<<<<<< HEAD
      !cueElement.hasAttribute('end'))
    return null;

  shaka.media.TtmlTextParser.addNewLines_(cueElement);
=======
      !cueElement.hasAttribute('end') &&
      /^\s*$/.test(cueElement.textContent))
    return null;

  shaka.media.TtmlTextParser.addNewLines_(cueElement, whitespaceTrim);
>>>>>>> f99471ae

  // Get time
  var start = shaka.media.TtmlTextParser.parseTime_(
      cueElement.getAttribute('begin'), rateInfo);
  var end = shaka.media.TtmlTextParser.parseTime_(
      cueElement.getAttribute('end'), rateInfo);
  var duration = shaka.media.TtmlTextParser.parseTime_(
      cueElement.getAttribute('dur'), rateInfo);
  var payload = cueElement.textContent;

  if (end == null && duration != null)
    end = start + duration;

  if (start == null || end == null) {
    throw new shaka.util.Error(
        shaka.util.Error.Category.TEXT,
        shaka.util.Error.Code.INVALID_TEXT_CUE);
  }

  start += offset;
  end += offset;

  var cue = shaka.media.TextEngine.makeCue(start, end, payload);
  if (!cue)
    return null;

  // Get other properties if available
  var region = shaka.media.TtmlTextParser.getElementFromCollection_(
      cueElement, 'region', regions);
  shaka.media.TtmlTextParser.addStyle_(cue, cueElement, region, styles);

  return cue;
};


/**
 * Adds applicable style properties to a cue.
 *
 * @param {!TextTrackCue} cue
 * @param {!Element} cueElement
 * @param {Element} region
 * @param {!Array.<!Element>} styles
 * @private
 */
shaka.media.TtmlTextParser.addStyle_ = function(
    cue, cueElement, region, styles) {
  var TtmlTextParser = shaka.media.TtmlTextParser;
  var results = null;


  var extent = TtmlTextParser.getStyleAttribute_(
      cueElement, region, styles, 'tts:extent');
  if (extent) {
    results = TtmlTextParser.percentValues_.exec(extent);
    if (results != null) {
      // Use width value of the extent attribute for size.
      // Height value is ignored.
      cue.size = Number(results[1]);
    }
  }

  var writingMode = TtmlTextParser.getStyleAttribute_(
      cueElement, region, styles, 'tts:writingMode');
  var isVerticalText = true;
  if (writingMode == 'tb' || writingMode == 'tblr')
    cue.vertical = 'lr';
  else if (writingMode == 'tbrl')
    cue.vertical = 'rl';
  else
    isVerticalText = false;

  var origin = TtmlTextParser.getStyleAttribute_(
      cueElement, region, styles, 'tts:origin');
  if (origin) {
    results = TtmlTextParser.percentValues_.exec(origin);
    if (results != null) {
      // for vertical text use first coordinate of tts:origin
      // to represent line of the cue and second - for position.
      // Otherwise (horizontal), use them the other way around.
      if (isVerticalText) {
        cue.position = Number(results[2]);
        cue.line = Number(results[1]);
      } else {
        cue.position = Number(results[1]);
        cue.line = Number(results[2]);
      }
      // A boolean indicating whether the line is an integer
      // number of lines (using the line dimensions of the first
      // line of the cue), or whether it is a percentage of the
      // dimension of the video. The flag is set to true when lines
      // are counted, and false otherwise.
      cue.snapToLines = false;
    }
  }

  var align = TtmlTextParser.getStyleAttribute_(
      cueElement, region, styles, 'tts:textAlign');
  if (align) {
    cue.align = align;
    if (align == 'center') {
      if (cue.align != 'center') {
        // Workaround for a Chrome bug http://crbug.com/663797
        // Chrome does not support align = 'center'
        cue.align = 'middle';
      }
      cue.position = 'auto';
    }
    cue.positionAlign = TtmlTextParser.textAlignToPositionAlign_[align];
    cue.lineAlign = TtmlTextParser.textAlignToLineAlign_[align];
  }
};


/**
 * Finds a specified attribute on either the original cue element or its
 * associated region and returns the value if the attribute was found.
 *
 * @param {!Element} cueElement
 * @param {Element} region
 * @param {!Array.<!Element>} styles
 * @param {string} attribute
 * @return {?string}
 * @private
 */
shaka.media.TtmlTextParser.getStyleAttribute_ = function(
    cueElement, region, styles, attribute) {

  // An attribute can be specified on region level or in a styling block
  // associated with the region or original element.
  var regionChildren = shaka.media.TtmlTextParser.getLeafNodes_(region);
  for (var i = 0; i < regionChildren.length; i++) {
    var attr = regionChildren[i].getAttribute(attribute);
    if (attr)
      return attr;
  }

  var getElementFromCollection_ =
      shaka.media.TtmlTextParser.getElementFromCollection_;
  var style = getElementFromCollection_(region, 'style', styles) ||
              getElementFromCollection_(cueElement, 'style', styles);
  if (style)
    return style.getAttribute(attribute);
  return null;
};


/**
 * Selects an item from |collection| whose id matches |attributeName|
 * from |element|.
 *
 * @param {Element} element
 * @param {string} attributeName
 * @param {!Array.<Element>} collection
 * @return {Element}
 * @private
 */
shaka.media.TtmlTextParser.getElementFromCollection_ = function(
    element, attributeName, collection) {
  if (!element || collection.length < 1) {
    return null;
  }
  var item = null;
  var itemName = shaka.media.TtmlTextParser.getInheritedAttribute_(
      element, attributeName);
  if (itemName) {
    for (var i = 0; i < collection.length; i++) {
      if (collection[i].getAttribute('xml:id') == itemName) {
        item = collection[i];
        break;
      }
    }
  }

  return item;
};


/**
 * Traverses upwards from a given node until a given attribute is found.
 *
 * @param {!Element} element
 * @param {string} attributeName
 * @return {?string}
 * @private
 */
shaka.media.TtmlTextParser.getInheritedAttribute_ = function(
    element, attributeName) {
  var ret = null;
  while (element) {
    ret = element.getAttribute(attributeName);
    if (ret) {
      break;
    }

    // Element.parentNode can lead to XMLDocument, which is not an Element and
    // has no getAttribute().
    var parentNode = element.parentNode;
    if (parentNode instanceof Element) {
      element = parentNode;
    } else {
      break;
    }
  }
  return ret;
};


/**
 * Parses a TTML time from the given word.
 *
 * @param {string} text
 * @param {!shaka.media.TtmlTextParser.RateInfo_} rateInfo
 * @return {?number}
 * @private
 */
shaka.media.TtmlTextParser.parseTime_ = function(text, rateInfo) {
  var ret = null;
  var TtmlTextParser = shaka.media.TtmlTextParser;

  if (TtmlTextParser.timeColonFormatFrames_.test(text)) {
    ret = TtmlTextParser.parseColonTimeWithFrames_(rateInfo, text);
  } else if (TtmlTextParser.timeColonFormat_.test(text)) {
    ret = TtmlTextParser.parseTimeFromRegex_(
        TtmlTextParser.timeColonFormat_, text);
  } else if (TtmlTextParser.timeColonFormatMilliseconds_.test(text)) {
    ret = TtmlTextParser.parseTimeFromRegex_(
        TtmlTextParser.timeColonFormatMilliseconds_, text);
  } else if (TtmlTextParser.timeFramesFormat_.test(text)) {
    ret = TtmlTextParser.parseFramesTime_(rateInfo, text);
  } else if (TtmlTextParser.timeTickFormat_.test(text)) {
    ret = TtmlTextParser.parseTickTime_(rateInfo, text);
  } else if (TtmlTextParser.timeHMSFormat_.test(text)) {
    ret = TtmlTextParser.parseTimeFromRegex_(
        TtmlTextParser.timeHMSFormat_, text);
  }

  return ret;
};


/**
 * Parses a TTML time in frame format
 *
 * @param {!shaka.media.TtmlTextParser.RateInfo_} rateInfo
 * @param {string} text
 * @return {?number}
 * @private
 */
shaka.media.TtmlTextParser.parseFramesTime_ = function(rateInfo, text) {

  // 75f or 75.5f
  var results = shaka.media.TtmlTextParser.timeFramesFormat_.exec(text);
  var frames = Number(results[1]);

  return frames / rateInfo.frameRate;
};


/**
 * Parses a TTML time in tick format
 *
 * @param {!shaka.media.TtmlTextParser.RateInfo_} rateInfo
 * @param {string} text
 * @return {?number}
 * @private
 */
shaka.media.TtmlTextParser.parseTickTime_ = function(rateInfo, text) {

  // 50t or 50.5t
  var results = shaka.media.TtmlTextParser.timeTickFormat_.exec(text);
  var ticks = Number(results[1]);

  return ticks / rateInfo.tickRate;
};


/**
 * Parses a TTML colon formatted time containing frames
 *
 * @param {!shaka.media.TtmlTextParser.RateInfo_} rateInfo
 * @param {string} text
 * @return {?number}
 * @private
 */
shaka.media.TtmlTextParser.parseColonTimeWithFrames_ = function(
    rateInfo, text) {

  // 01:02:43:07 ('07' is frames) or 01:02:43:07.1 (subframes)
  var results = shaka.media.TtmlTextParser.timeColonFormatFrames_.exec(text);

  var hours = Number(results[1]);
  var minutes = Number(results[2]);
  var seconds = Number(results[3]);
  var frames = Number(results[4]);
  var subframes = Number(results[5]) || 0;

  frames += subframes / rateInfo.subFrameRate;
  seconds += frames / rateInfo.frameRate;

  return seconds + (minutes * 60) + (hours * 3600);
};


/**
 * Parses a TTML time with a given regex. Expects regex to be some
 * sort of a time-matcher to match hours, minutes, seconds and milliseconds
 *
 * @param {!RegExp} regex
 * @param {string} text
 * @return {?number}
 * @private
 */
shaka.media.TtmlTextParser.parseTimeFromRegex_ = function(regex, text) {
  var results = regex.exec(text);
  if (results == null || results[0] == '')
    return null;
  // This capture is optional, but will still be in the array as undefined,
  // default to 0.
  var hours = Number(results[1]) || 0;
  var minutes = Number(results[2]) || 0;
  var seconds = Number(results[3]) || 0;
  var miliseconds = Number(results[4]) || 0;

  return (miliseconds / 1000) + seconds + (minutes * 60) + (hours * 3600);
};



/**
 * Contains information about frame/subframe rate
 * and frame rate multiplier for time in frame format.
 * ex. 01:02:03:04(4 frames) or 01:02:03:04.1(4 frames, 1 subframe)
 *
 * @param {?string} frameRate
 * @param {?string} subFrameRate
 * @param {?string} frameRateMultiplier
 * @param {?string} tickRate
 * @constructor
 * @struct
 * @private
 */
shaka.media.TtmlTextParser.RateInfo_ = function(
    frameRate, subFrameRate, frameRateMultiplier, tickRate) {

  /**
   * @type {number}
   */
  this.frameRate = Number(frameRate) || 30;

  /**
   * @type {number}
   */
  this.subFrameRate = Number(subFrameRate) || 1;

  /**
   * @type {number}
   */
  this.tickRate = Number(tickRate);
  if (this.tickRate == 0) {
    if (frameRate)
      this.tickRate = this.frameRate * this.subFrameRate;
    else
      this.tickRate = 1;
  }

  if (frameRateMultiplier) {
    var multiplierResults = /^(\d+) (\d+)$/g.exec(frameRateMultiplier);
    if (multiplierResults) {
      var numerator = multiplierResults[1];
      var denominator = multiplierResults[2];
      var multiplierNum = numerator / denominator;
      this.frameRate *= multiplierNum;
    }
  }
};


shaka.media.TextEngine.registerParser(
    'application/ttml+xml', shaka.media.TtmlTextParser);<|MERGE_RESOLUTION|>--- conflicted
+++ resolved
@@ -232,25 +232,16 @@
  * Insert \n where <br> tags are found
  *
  * @param {!Node} element
-<<<<<<< HEAD
- * @private
- */
-shaka.media.TtmlTextParser.addNewLines_ = function(element) {
-=======
  * @param {boolean} whitespaceTrim
  * @private
  */
 shaka.media.TtmlTextParser.addNewLines_ = function(element, whitespaceTrim) {
->>>>>>> f99471ae
   var childNodes = element.childNodes;
 
   for (var i = 0; i < childNodes.length; i++) {
     if (childNodes[i].nodeName == 'br' && i > 0) {
       childNodes[i - 1].textContent += '\n';
     } else if (childNodes[i].childNodes.length > 0) {
-<<<<<<< HEAD
-      shaka.media.TtmlTextParser.addNewLines_(childNodes[i]);
-=======
       shaka.media.TtmlTextParser.addNewLines_(childNodes[i], whitespaceTrim);
     } else if (whitespaceTrim) {
       // Trim leading and trailing whitespace.
@@ -259,7 +250,6 @@
       trimmed = trimmed.replace(/\s+/g, ' ');
 
       childNodes[i].textContent = trimmed;
->>>>>>> f99471ae
     }
   }
 };
@@ -285,18 +275,11 @@
   // If cueElement has neither time attributes, nor
   // non-whitespace text, don't try to make a cue out of it.
   if (!cueElement.hasAttribute('begin') &&
-<<<<<<< HEAD
-      !cueElement.hasAttribute('end'))
-    return null;
-
-  shaka.media.TtmlTextParser.addNewLines_(cueElement);
-=======
       !cueElement.hasAttribute('end') &&
       /^\s*$/.test(cueElement.textContent))
     return null;
 
   shaka.media.TtmlTextParser.addNewLines_(cueElement, whitespaceTrim);
->>>>>>> f99471ae
 
   // Get time
   var start = shaka.media.TtmlTextParser.parseTime_(
