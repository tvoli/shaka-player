--- conflicted
+++ resolved
@@ -355,13 +355,6 @@
 };
 
 
-<<<<<<< HEAD
-      var streamSetInfo = new shaka.media.StreamSetInfo();
-      streamSetInfo.id = adaptationSet.id;
-      streamSetInfo.lang = adaptationSet.lang || '';
-      streamSetInfo.contentType = adaptationSet.contentType || '';
-      streamSetInfo.main = adaptationSet.main;
-=======
 /**
  * Creates a PeriodInfo.
  *
@@ -422,7 +415,6 @@
 
   return periodInfo;
 };
->>>>>>> 1fac67cb
 
 
 /**
