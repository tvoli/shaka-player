/**
 * @license
 * Copyright 2016 Google Inc.
 *
 * Licensed under the Apache License, Version 2.0 (the "License");
 * you may not use this file except in compliance with the License.
 * You may obtain a copy of the License at
 *
 *     http://www.apache.org/licenses/LICENSE-2.0
 *
 * Unless required by applicable law or agreed to in writing, software
 * distributed under the License is distributed on an "AS IS" BASIS,
 * WITHOUT WARRANTIES OR CONDITIONS OF ANY KIND, either express or implied.
 * See the License for the specific language governing permissions and
 * limitations under the License.
 */

goog.provide('shaka.dash.SegmentBase');

goog.require('goog.asserts');
goog.require('shaka.dash.MpdUtils');
goog.require('shaka.log');
goog.require('shaka.media.InitSegmentReference');
goog.require('shaka.media.Mp4SegmentIndexParser');
goog.require('shaka.media.SegmentIndex');
goog.require('shaka.media.WebmSegmentIndexParser');
goog.require('shaka.util.Error');
goog.require('shaka.util.ManifestParserUtils');
goog.require('shaka.util.XmlUtils');


/**
 * @namespace shaka.dash.SegmentBase
 * @summary A set of functions for parsing SegmentBase elements.
 */


/**
 * Creates an init segment reference from a Context object.
 *
 * @param {shaka.dash.DashParser.Context} context
 * @param {function(?shaka.dash.DashParser.InheritanceFrame):Element} callback
 * @return {shaka.media.InitSegmentReference}
 */
shaka.dash.SegmentBase.createInitSegment = function(context, callback) {
  var MpdUtils = shaka.dash.MpdUtils;
  var XmlUtils = shaka.util.XmlUtils;
  var ManifestParserUtils = shaka.util.ManifestParserUtils;

  var initialization =
      MpdUtils.inheritChild(context, callback, 'Initialization');
  if (!initialization)
    return null;

  var resolvedUris = context.representation.baseUris;
  var uri = initialization.getAttribute('sourceURL');
  if (uri) {
    resolvedUris =
        ManifestParserUtils.resolveUris(context.representation.baseUris, [uri]);
  }

  var startByte = 0;
  var endByte = null;
  var range = XmlUtils.parseAttr(initialization, 'range', XmlUtils.parseRange);
  if (range) {
    startByte = range.start;
    endByte = range.end;
  }

  var getUris = function() { return resolvedUris; };
  return new shaka.media.InitSegmentReference(getUris, startByte, endByte);
};


/**
 * Creates a new Stream object.
 *
 * @param {shaka.dash.DashParser.Context} context
 * @param {shaka.dash.DashParser.RequestInitSegmentCallback} requestInitSegment
 * @throws shaka.util.Error When there is a parsing error.
 * @return {shaka.dash.DashParser.StreamInfo}
 */
shaka.dash.SegmentBase.createStream = function(context, requestInitSegment) {
  goog.asserts.assert(context.representation.segmentBase,
                      'Should only be called with SegmentBase');
  // Since SegmentBase does not need updates, simply treat any call as
  // the initial parse.
  var MpdUtils = shaka.dash.MpdUtils;
  var SegmentBase = shaka.dash.SegmentBase;
  var XmlUtils = shaka.util.XmlUtils;

  var unscaledPresentationTimeOffset = Number(MpdUtils.inheritAttribute(
      context, SegmentBase.fromInheritance_, 'presentationTimeOffset')) || 0;

  var timescaleStr = MpdUtils.inheritAttribute(
      context, SegmentBase.fromInheritance_, 'timescale');
  var timescale = 1;
  if (timescaleStr) {
    timescale = XmlUtils.parsePositiveInt(timescaleStr) || 1;
  }

  var scaledPresentationTimeOffset =
      (unscaledPresentationTimeOffset / timescale) || 0;

  var init =
      SegmentBase.createInitSegment(context, SegmentBase.fromInheritance_);
  var index = SegmentBase.createSegmentIndex_(
<<<<<<< HEAD
      context, requestInitSegment, init, unscaledPresentationTimeOffset);
=======
      context, requestInitSegment, init, scaledPresentationTimeOffset);
>>>>>>> ddb62f25

  return {
    createSegmentIndex: index.createSegmentIndex,
    findSegmentPosition: index.findSegmentPosition,
    getSegmentReference: index.getSegmentReference,
    initSegmentReference: init,
    scaledPresentationTimeOffset: scaledPresentationTimeOffset
  };
};


/**
 * Creates segment index info for the given info.
 *
 * @param {shaka.dash.DashParser.Context} context
 * @param {shaka.dash.DashParser.RequestInitSegmentCallback} requestInitSegment
 * @param {shaka.media.InitSegmentReference} init
 * @param {!Array.<string>} uris
 * @param {number} startByte
 * @param {?number} endByte
 * @param {string} containerType
<<<<<<< HEAD
 * @param {number} unscaledPresentationTimeOffset
=======
 * @param {number} scaledPresentationTimeOffset
>>>>>>> ddb62f25
 * @return {shaka.dash.DashParser.SegmentIndexFunctions}
 */
shaka.dash.SegmentBase.createSegmentIndexFromUris = function(
    context, requestInitSegment, init, uris,
<<<<<<< HEAD
    startByte, endByte, containerType, unscaledPresentationTimeOffset) {
  var presentationTimeline = context.presentationTimeline;
  var fitLast = !context.dynamic || !context.periodInfo.isLastPeriod;
  var periodStartTime = context.periodInfo.start;
  var periodDuration = context.periodInfo.duration;
=======
    startByte, endByte, containerType, scaledPresentationTimeOffset) {
  let presentationTimeline = context.presentationTimeline;
  let fitLast = !context.dynamic || !context.periodInfo.isLastPeriod;
  let periodIndex = context.periodInfo.index;
  let periodDuration = context.periodInfo.duration;
>>>>>>> ddb62f25

  // Create a local variable to bind to so we can set to null to help the GC.
  var localRequest = requestInitSegment;
  var segmentIndex = null;
  var create = function() {
    var async = [
      localRequest(uris, startByte, endByte),
      containerType == 'webm' ?
          localRequest(init.getUris(), init.startByte, init.endByte) :
          null
    ];

    localRequest = null;
    return Promise.all(async).then(function(results) {
      var indexData = results[0];
      var initData = results[1] || null;
      var references = null;

      if (containerType == 'mp4') {
        references = shaka.media.Mp4SegmentIndexParser(
<<<<<<< HEAD
            indexData, startByte, uris, unscaledPresentationTimeOffset);
=======
            indexData, startByte, uris, scaledPresentationTimeOffset);
>>>>>>> ddb62f25
      } else {
        goog.asserts.assert(initData, 'WebM requires init data');
        var parser = new shaka.media.WebmSegmentIndexParser();
        references = parser.parse(indexData, initData, uris,
<<<<<<< HEAD
            unscaledPresentationTimeOffset);
=======
            scaledPresentationTimeOffset);
>>>>>>> ddb62f25
      }

      presentationTimeline.notifySegments(references, periodIndex == 0);

      // Since containers are never updated, we don't need to store the
      // segmentIndex in the map.
      goog.asserts.assert(!segmentIndex,
                          'Should not call createSegmentIndex twice');

      segmentIndex = new shaka.media.SegmentIndex(references);
      if (fitLast)
        segmentIndex.fit(periodDuration);
    });
  };
  var get = function(i) {
    goog.asserts.assert(segmentIndex, 'Must call createSegmentIndex first');
    return segmentIndex.get(i);
  };
  var find = function(t) {
    goog.asserts.assert(segmentIndex, 'Must call createSegmentIndex first');
    return segmentIndex.find(t);
  };

  return {
    createSegmentIndex: create,
    findSegmentPosition: find,
    getSegmentReference: get
  };
};


/**
 * @param {?shaka.dash.DashParser.InheritanceFrame} frame
 * @return {Element}
 * @private
 */
shaka.dash.SegmentBase.fromInheritance_ = function(frame) {
  return frame.segmentBase;
};


/**
 * Creates segment index info from a Context object.
 *
 * @param {shaka.dash.DashParser.Context} context
 * @param {shaka.dash.DashParser.RequestInitSegmentCallback} requestInitSegment
 * @param {shaka.media.InitSegmentReference} init
<<<<<<< HEAD
 * @param {number} unscaledPresentationTimeOffset
=======
 * @param {number} scaledPresentationTimeOffset
>>>>>>> ddb62f25
 * @return {shaka.dash.DashParser.SegmentIndexFunctions}
 * @throws shaka.util.Error When there is a parsing error.
 * @private
 */
shaka.dash.SegmentBase.createSegmentIndex_ = function(
<<<<<<< HEAD
    context, requestInitSegment, init, unscaledPresentationTimeOffset) {
=======
    context, requestInitSegment, init, scaledPresentationTimeOffset) {
>>>>>>> ddb62f25
  var MpdUtils = shaka.dash.MpdUtils;
  var SegmentBase = shaka.dash.SegmentBase;
  var XmlUtils = shaka.util.XmlUtils;
  var ManifestParserUtils = shaka.util.ManifestParserUtils;
  var ContentType = shaka.util.ManifestParserUtils.ContentType;

  var contentType = context.representation.contentType;
  var containerType = context.representation.mimeType.split('/')[1];
  if (contentType != ContentType.TEXT && containerType != 'mp4' &&
      containerType != 'webm') {
    shaka.log.error(
        'SegmentBase specifies an unsupported container type.',
        context.representation);
    throw new shaka.util.Error(
        shaka.util.Error.Severity.CRITICAL,
        shaka.util.Error.Category.MANIFEST,
        shaka.util.Error.Code.DASH_UNSUPPORTED_CONTAINER);
  }

  if ((containerType == 'webm') && !init) {
    shaka.log.error(
        'SegmentBase does not contain sufficient segment information:',
        'the SegmentBase uses a WebM container,',
        'but does not contain an Initialization element.',
        context.representation);
    throw new shaka.util.Error(
        shaka.util.Error.Severity.CRITICAL,
        shaka.util.Error.Category.MANIFEST,
        shaka.util.Error.Code.DASH_WEBM_MISSING_INIT);
  }

  var representationIndex = MpdUtils.inheritChild(
      context, SegmentBase.fromInheritance_, 'RepresentationIndex');
  var indexRangeElem = MpdUtils.inheritAttribute(
      context, SegmentBase.fromInheritance_, 'indexRange');

  var indexUris = context.representation.baseUris;
  var indexRange = XmlUtils.parseRange(indexRangeElem || '');
  if (representationIndex) {
    var representationUri = representationIndex.getAttribute('sourceURL');
    if (representationUri) {
      indexUris = ManifestParserUtils.resolveUris(
          context.representation.baseUris, [representationUri]);
    }

    indexRange = XmlUtils.parseAttr(
        representationIndex, 'range', XmlUtils.parseRange, indexRange);
  }

  if (!indexRange) {
    shaka.log.error(
        'SegmentBase does not contain sufficient segment information:',
        'the SegmentBase does not contain @indexRange',
        'or a RepresentationIndex element.',
        context.representation);
    throw new shaka.util.Error(
        shaka.util.Error.Severity.CRITICAL,
        shaka.util.Error.Category.MANIFEST,
        shaka.util.Error.Code.DASH_NO_SEGMENT_INFO);
  }

  return shaka.dash.SegmentBase.createSegmentIndexFromUris(
      context, requestInitSegment, init, indexUris, indexRange.start,
<<<<<<< HEAD
      indexRange.end, containerType, unscaledPresentationTimeOffset);
=======
      indexRange.end, containerType, scaledPresentationTimeOffset);
>>>>>>> ddb62f25
};<|MERGE_RESOLUTION|>--- conflicted
+++ resolved
@@ -105,11 +105,7 @@
   var init =
       SegmentBase.createInitSegment(context, SegmentBase.fromInheritance_);
   var index = SegmentBase.createSegmentIndex_(
-<<<<<<< HEAD
-      context, requestInitSegment, init, unscaledPresentationTimeOffset);
-=======
       context, requestInitSegment, init, scaledPresentationTimeOffset);
->>>>>>> ddb62f25
 
   return {
     createSegmentIndex: index.createSegmentIndex,
@@ -131,28 +127,16 @@
  * @param {number} startByte
  * @param {?number} endByte
  * @param {string} containerType
-<<<<<<< HEAD
- * @param {number} unscaledPresentationTimeOffset
-=======
  * @param {number} scaledPresentationTimeOffset
->>>>>>> ddb62f25
  * @return {shaka.dash.DashParser.SegmentIndexFunctions}
  */
 shaka.dash.SegmentBase.createSegmentIndexFromUris = function(
     context, requestInitSegment, init, uris,
-<<<<<<< HEAD
-    startByte, endByte, containerType, unscaledPresentationTimeOffset) {
-  var presentationTimeline = context.presentationTimeline;
-  var fitLast = !context.dynamic || !context.periodInfo.isLastPeriod;
-  var periodStartTime = context.periodInfo.start;
-  var periodDuration = context.periodInfo.duration;
-=======
     startByte, endByte, containerType, scaledPresentationTimeOffset) {
   let presentationTimeline = context.presentationTimeline;
   let fitLast = !context.dynamic || !context.periodInfo.isLastPeriod;
   let periodIndex = context.periodInfo.index;
   let periodDuration = context.periodInfo.duration;
->>>>>>> ddb62f25
 
   // Create a local variable to bind to so we can set to null to help the GC.
   var localRequest = requestInitSegment;
@@ -173,20 +157,12 @@
 
       if (containerType == 'mp4') {
         references = shaka.media.Mp4SegmentIndexParser(
-<<<<<<< HEAD
-            indexData, startByte, uris, unscaledPresentationTimeOffset);
-=======
             indexData, startByte, uris, scaledPresentationTimeOffset);
->>>>>>> ddb62f25
       } else {
         goog.asserts.assert(initData, 'WebM requires init data');
         var parser = new shaka.media.WebmSegmentIndexParser();
         references = parser.parse(indexData, initData, uris,
-<<<<<<< HEAD
-            unscaledPresentationTimeOffset);
-=======
             scaledPresentationTimeOffset);
->>>>>>> ddb62f25
       }
 
       presentationTimeline.notifySegments(references, periodIndex == 0);
@@ -234,21 +210,13 @@
  * @param {shaka.dash.DashParser.Context} context
  * @param {shaka.dash.DashParser.RequestInitSegmentCallback} requestInitSegment
  * @param {shaka.media.InitSegmentReference} init
-<<<<<<< HEAD
- * @param {number} unscaledPresentationTimeOffset
-=======
  * @param {number} scaledPresentationTimeOffset
->>>>>>> ddb62f25
  * @return {shaka.dash.DashParser.SegmentIndexFunctions}
  * @throws shaka.util.Error When there is a parsing error.
  * @private
  */
 shaka.dash.SegmentBase.createSegmentIndex_ = function(
-<<<<<<< HEAD
-    context, requestInitSegment, init, unscaledPresentationTimeOffset) {
-=======
     context, requestInitSegment, init, scaledPresentationTimeOffset) {
->>>>>>> ddb62f25
   var MpdUtils = shaka.dash.MpdUtils;
   var SegmentBase = shaka.dash.SegmentBase;
   var XmlUtils = shaka.util.XmlUtils;
@@ -312,9 +280,5 @@
 
   return shaka.dash.SegmentBase.createSegmentIndexFromUris(
       context, requestInitSegment, init, indexUris, indexRange.start,
-<<<<<<< HEAD
-      indexRange.end, containerType, unscaledPresentationTimeOffset);
-=======
       indexRange.end, containerType, scaledPresentationTimeOffset);
->>>>>>> ddb62f25
 };