/**
 * @license
 * Copyright 2016 Google Inc.
 *
 * Licensed under the Apache License, Version 2.0 (the "License");
 * you may not use this file except in compliance with the License.
 * You may obtain a copy of the License at
 *
 *     http://www.apache.org/licenses/LICENSE-2.0
 *
 * Unless required by applicable law or agreed to in writing, software
 * distributed under the License is distributed on an "AS IS" BASIS,
 * WITHOUT WARRANTIES OR CONDITIONS OF ANY KIND, either express or implied.
 * See the License for the specific language governing permissions and
 * limitations under the License.
 */

goog.provide('shaka.dash.DashParser');

goog.require('goog.asserts');
goog.require('shaka.dash.ContentProtection');
goog.require('shaka.dash.MpdUtils');
goog.require('shaka.dash.SegmentBase');
goog.require('shaka.dash.SegmentList');
goog.require('shaka.dash.SegmentTemplate');
goog.require('shaka.log');
goog.require('shaka.media.ManifestParser');
goog.require('shaka.media.PresentationTimeline');
goog.require('shaka.media.SegmentReference');
goog.require('shaka.media.TextEngine');
goog.require('shaka.net.NetworkingEngine');
goog.require('shaka.util.DataViewReader');
goog.require('shaka.util.Error');
goog.require('shaka.util.FakeEvent');
goog.require('shaka.util.Functional');
goog.require('shaka.util.LanguageUtils');
goog.require('shaka.util.MapUtils');
goog.require('shaka.util.Mp4Parser');
goog.require('shaka.util.MultiMap');
goog.require('shaka.util.StreamUtils');
goog.require('shaka.util.StringUtils');
goog.require('shaka.util.XmlUtils');



/**
 * Creates a new DASH parser.
 *
 * @struct
 * @constructor
 * @implements {shakaExtern.ManifestParser}
 * @export
 */
shaka.dash.DashParser = function() {
  /** @private {shaka.net.NetworkingEngine} */
  this.networkingEngine_ = null;

  /** @private {?shakaExtern.ManifestConfiguration} */
  this.config_ = null;

  /** @private {?function(shakaExtern.Period)} */
  this.filterPeriod_ = null;

  /** @private {?function(!shaka.util.Error)} */
  this.onError_ = null;

  /** @private {?function(!shaka.util.FakeEvent)} */
  this.onEvent_ = null;

  /** @private {!Array.<string>} */
  this.manifestUris_ = [];

  /** @private {?shakaExtern.Manifest} */
  this.manifest_ = null;

  /** @private {!Array.<string>} */
  this.periodIds_ = [];

  /** @private {number} */
  this.globalId_ = 1;

  /**
   * A map of IDs to SegmentIndex objects.
   * ID: Period@id,AdaptationSet@id,@Representation@id
   * e.g.: '1,5,23'
   * @private {!Object.<string, !shaka.media.SegmentIndex>}
   */
  this.segmentIndexMap_ = {};

  /**
   * The update period in seconds; or 0 for no updates.
   * @private {number}
   */
  this.updatePeriod_ = 0;

  /** @private {?number} */
  this.updateTimer_ = null;

  /** @private {!shakaExtern.ResponseFilter} */
  this.emsgResponseFilter_ = this.emsgResponseFilter_.bind(this);
};


/**
 * Contains the minimum amount of time, in seconds, between manifest update
 * requests.
 *
 * @private
 * @const {number}
 */
shaka.dash.DashParser.MIN_UPDATE_PERIOD_ = 3;


/**
 * The default MPD@suggestedPresentationDelay in seconds.
 *
 * @private
 * @const {number}
 */
shaka.dash.DashParser.DEFAULT_SUGGESTED_PRESENTATION_DELAY_ = 30;


/**
 * @typedef {
 *   !function(!Array.<string>, ?number, ?number):!Promise.<!ArrayBuffer>
 * }
 */
shaka.dash.DashParser.RequestInitSegmentCallback;


/**
 * @typedef {{
 *   segmentBase: Element,
 *   segmentList: Element,
 *   segmentTemplate: Element,
 *   baseUris: !Array.<string>,
 *   width: (number|undefined),
 *   height: (number|undefined),
 *   contentType: string,
 *   mimeType: string,
 *   codecs: string,
 *   frameRate: (number|undefined),
 *   id: string
 * }}
 *
 * @description
 * A collection of elements and properties which are inherited across levels
 * of a DASH manifest.
 *
 * @property {Element} segmentBase
 *   The XML node for SegmentBase.
 * @property {Element} segmentList
 *   The XML node for SegmentList.
 * @property {Element} segmentTemplate
 *   The XML node for SegmentTemplate.
 * @property {!Array.<string>} baseUris
 *   An array of absolute base URIs for the frame.
 * @property {(number|undefined)} width
 *   The inherited width value.
 * @property {(number|undefined)} height
 *   The inherited height value.
 * @property {string} contentType
 *   The inherited media type.
 * @property {string} mimeType
 *   The inherited MIME type value.
 * @property {string} codecs
 *   The inherited codecs value.
 * @property {(number|undefined)} frameRate
 *   The inherited framerate value.
 * @property {string} id
 *   The ID of the element.
 */
shaka.dash.DashParser.InheritanceFrame;


/**
 * @typedef {{
 *   dynamic: boolean,
 *   presentationTimeline: !shaka.media.PresentationTimeline,
 *   period: ?shaka.dash.DashParser.InheritanceFrame,
 *   periodInfo: ?shaka.dash.DashParser.PeriodInfo,
 *   adaptationSet: ?shaka.dash.DashParser.InheritanceFrame,
 *   representation: ?shaka.dash.DashParser.InheritanceFrame,
 *   bandwidth: (number|undefined),
<<<<<<< HEAD
 *   sar: string,
 *   par: string
=======
 *   indexRangeWarningGiven: boolean
>>>>>>> f99471ae
 * }}
 *
 * @description
 * Contains context data for the streams.
 *
 * @property {boolean} dynamic
 *   True if the MPD is dynamic (not all segments available at once)
 * @property {!shaka.media.PresentationTimeline} presentationTimeline
 *   The PresentationTimeline.
 * @property {?shaka.dash.DashParser.InheritanceFrame} period
 *   The inheritance from the Period element.
 * @property {?shaka.dash.DashParser.PeriodInfo} periodInfo
 *   The Period info for the current Period.
 * @property {?shaka.dash.DashParser.InheritanceFrame} adaptationSet
 *   The inheritance from the AdaptationSet element.
 * @property {?shaka.dash.DashParser.InheritanceFrame} representation
 *   The inheritance from the Representation element.
 * @property {(number|undefined)} bandwidth
 *   The bandwidth of the Representation.
<<<<<<< HEAD
 * @property {string} sar
 *   The aspect ratio of the Representation.
 * @property {string} par
 *   The aspect ratio of the Representation.
=======
 * @property {boolean} indexRangeWarningGiven
 *   True if the warning about SegmentURL@indexRange has been printed.
>>>>>>> f99471ae
 */
shaka.dash.DashParser.Context;


/**
 * @typedef {{
 *   start: number,
 *   duration: ?number,
 *   node: !Element,
 *   containsInband: boolean
 * }}
 *
 * @description
 * Contains information about a Period element.
 *
 * @property {number} start
 *   The start time of the period.
 * @property {?number} duration
 *   The duration of the period; or null if the duration is not given.  This
 *   will be non-null for all periods except the last.
 * @property {!Element} node
 *   The XML Node for the Period.
 * @property {boolean} containsInband
 *   Indicates whether a period contains inband information.
 */
shaka.dash.DashParser.PeriodInfo;


/**
 * @typedef {{
 *   id: string,
 *   contentType: ?string,
 *   language: string,
 *   main: boolean,
 *   streams: !Array.<shakaExtern.Stream>,
 *   drmInfos: !Array.<shakaExtern.DrmInfo>,
 *   switchableIds: !Array.<string>,
 *   containsInband: boolean,
 *   representationIds: !Array.<string>
 * }}
 *
 * @description
 * Contains information about an AdaptationSet element.
 *
 * @property {string} id
 *   The unique ID of the adaptation set.
 * @property {?string} contentType
 *   The content type of the AdaptationSet.
 * @property {string} language
 *   The language of the AdaptationSet.
 * @property {boolean} main
 *   Whether the AdaptationSet has the 'main' type.
 * @property {!Array.<shakaExtern.Stream>} streams
 *   The streams this AdaptationSet contains.
 * @property {!Array.<shakaExtern.DrmInfo>} drmInfos
 *   The DRM info for the AdaptationSet.
 * @property {!Array.<string>} switchableIds
 *   An array of the IDs of the AdaptationSets it can switch to.
 * @property {boolean} containsInband
 *   Signals whether AdaptationSet has inband content indicator on it.
 * @property {!Array.<string>} representationIds
 *   An array of the IDs of the Representations this AdaptationSet contains.
 */
shaka.dash.DashParser.AdaptationInfo;


/**
 * @typedef {{
 *   createSegmentIndex: shakaExtern.CreateSegmentIndexFunction,
 *   findSegmentPosition: shakaExtern.FindSegmentPositionFunction,
 *   getSegmentReference: shakaExtern.GetSegmentReferenceFunction
 * }}
 *
 * @description
 * Contains functions used to create and find segment references.
 *
 * @property {shakaExtern.CreateSegmentIndexFunction} createSegmentIndex
 *   The createSegmentIndex function.
 * @property {shakaExtern.FindSegmentPositionFunction} findSegmentPosition
 *   The findSegmentPosition function.
 * @property {shakaExtern.GetSegmentReferenceFunction} getSegmentReference
 *   The getSegmentReference function.
 */
shaka.dash.DashParser.SegmentIndexFunctions;


/**
 * @typedef {{
 *   createSegmentIndex: shakaExtern.CreateSegmentIndexFunction,
 *   findSegmentPosition: shakaExtern.FindSegmentPositionFunction,
 *   getSegmentReference: shakaExtern.GetSegmentReferenceFunction,
 *   initSegmentReference: shaka.media.InitSegmentReference,
 *   presentationTimeOffset: (number|undefined)
 * }}
 *
 * @description
 * Contains information about a Stream.  This is passed from the createStream
 * methods.
 *
 * @property {shakaExtern.CreateSegmentIndexFunction} createSegmentIndex
 *   The createSegmentIndex function for the stream.
 * @property {shakaExtern.FindSegmentPositionFunction} findSegmentPosition
 *   The findSegmentPosition function for the stream.
 * @property {shakaExtern.GetSegmentReferenceFunction} getSegmentReference
 *   The getSegmentReference function for the stream.
 * @property {shaka.media.InitSegmentReference} initSegmentReference
 *   The init segment for the stream.
 * @property {(number|undefined)} presentationTimeOffset
 *   The presentationTimeOffset for the stream.
 */
shaka.dash.DashParser.StreamInfo;


/**
 * @override
 * @exportInterface
 */
shaka.dash.DashParser.prototype.configure = function(config) {
  this.config_ = config;
};


/**
 * @override
 * @exportInterface
 */
shaka.dash.DashParser.prototype.start =
    function(uri, networkingEngine, filterPeriod, onError, onEvent) {
  goog.asserts.assert(this.config_, 'Must call configure() before start()!');
  this.manifestUris_ = [uri];
  this.networkingEngine_ = networkingEngine;
  this.filterPeriod_ = filterPeriod;
  this.onError_ = onError;
  this.onEvent_ = onEvent;
  return this.requestManifest_().then(function() {
    if (this.networkingEngine_)
      this.setUpdateTimer_(0);
    return this.manifest_;
  }.bind(this));
};


/**
 * @override
 * @exportInterface
 */
shaka.dash.DashParser.prototype.stop = function() {
  if (this.networkingEngine_)
    this.networkingEngine_.unregisterResponseFilter(this.emsgResponseFilter_);
  this.networkingEngine_ = null;
  this.filterPeriod_ = null;
  this.onError_ = null;
  this.onEvent_ = null;
  this.config_ = null;

  this.manifestUris_ = [];
  this.manifest_ = null;
  this.periodIds_ = [];
  this.segmentIndexMap_ = {};
  if (this.updateTimer_ != null) {
    window.clearTimeout(this.updateTimer_);
    this.updateTimer_ = null;
  }

  return Promise.resolve();
};


/**
 * Makes a network request for the manifest and parses the resulting data.
 *
 * @return {!Promise}
 * @private
 */
shaka.dash.DashParser.prototype.requestManifest_ = function() {
  var requestType = shaka.net.NetworkingEngine.RequestType.MANIFEST;
  var request = shaka.net.NetworkingEngine.makeRequest(
      this.manifestUris_, this.config_.retryParameters);
  return this.networkingEngine_.request(requestType, request)
      .then(function(response) {
        // Detect calls to stop().
        if (!this.networkingEngine_)
          return;

        // This may throw; but it will result in a failed promise.
        return this.parseManifest_(response.data, response.uri);
      }.bind(this));
};


/**
 * Parses the manifest XML.  This also handles updates and will update the
 * stored manifest.
 *
 * @param {!ArrayBuffer} data
 * @param {string} finalManifestUri The final manifest URI, which may
 *   differ from this.manifestUri_ if there has been a redirect.
 * @return {!Promise}
 * @throws shaka.util.Error When there is a parsing error.
 * @private
 */
shaka.dash.DashParser.prototype.parseManifest_ =
    function(data, finalManifestUri) {
  var Error = shaka.util.Error;
  var Functional = shaka.util.Functional;
  var XmlUtils = shaka.util.XmlUtils;

  var string = shaka.util.StringUtils.fromUTF8(data);
  var parser = new DOMParser();
  var xml = null;
  var mpd = null;

  try {
    xml = parser.parseFromString(string, 'text/xml');
  } catch (exception) {}
  if (xml) {
    // parseFromString returns a Document object.  A Document is a Node but not
    // an Element, so it cannot be used in XmlUtils (technically it can but the
    // types don't match).  The |documentElement| member defines the top-level
    // element in the document.
    if (xml.documentElement.tagName == 'MPD')
      mpd = xml.documentElement;
  }
  if (!mpd) {
    throw new Error(Error.Category.MANIFEST, Error.Code.DASH_INVALID_XML);
  }

  // Get any Location elements.  This will update the manifest location and
  // the base URI.
  /** @type {!Array.<string>} */
  var manifestBaseUris = [finalManifestUri];
  /** @type {!Array.<string>} */
  var locations = XmlUtils.findChildren(mpd, 'Location')
                      .map(XmlUtils.getContents)
                      .filter(Functional.isNotNull);
  if (locations.length > 0) {
    this.manifestUris_ = locations;
    manifestBaseUris = locations;
  }

  var uris = XmlUtils.findChildren(mpd, 'BaseURL').map(XmlUtils.getContents);
  var baseUris = shaka.dash.MpdUtils.resolveUris(manifestBaseUris, uris);

  var minBufferTime =
      XmlUtils.parseAttr(mpd, 'minBufferTime', XmlUtils.parseDuration);
  this.updatePeriod_ = /** @type {number} */ (XmlUtils.parseAttr(
      mpd, 'minimumUpdatePeriod', XmlUtils.parseDuration, -1));

  var presentationStartTime = XmlUtils.parseAttr(
      mpd, 'availabilityStartTime', XmlUtils.parseDate);
  var segmentAvailabilityDuration = XmlUtils.parseAttr(
      mpd, 'timeShiftBufferDepth', XmlUtils.parseDuration);
  var suggestedPresentationDelay = XmlUtils.parseAttr(
      mpd, 'suggestedPresentationDelay', XmlUtils.parseDuration);
  var maxSegmentDuration = XmlUtils.parseAttr(
      mpd, 'maxSegmentDuration', XmlUtils.parseDuration);
  var mpdType = mpd.getAttribute('type') || 'static';

  var presentationTimeline;
  if (this.manifest_) {
    // presentationTimeline = this.manifest_.presentationTimeline;
    presentationTimeline = new shaka.media.PresentationTimeline(
        presentationStartTime, 30);
  } else {
    // DASH IOP v3.0 suggests using a default delay between minBufferTime and
    // timeShiftBufferDepth.  This is literally the range of all feasible
    // choices for the value.  Nothing older than timeShiftBufferDepth is still
    // available, and anything less than minBufferTime will cause buffering
    // issues.
    //
    // We have decided that our default will be 1.5 * minBufferTime, or 10s,
    // whichever is larger.  This is fairly conservative.  Content providers
    // should provide a suggestedPresentationDelay whenever possible to optimize
    // the live streaming experience.
    var defaultPresentationDelay = Math.max(
        shaka.dash.DashParser.DEFAULT_SUGGESTED_PRESENTATION_DELAY_,
        minBufferTime * 1.5);
    var presentationDelay = suggestedPresentationDelay != null ?
        suggestedPresentationDelay : defaultPresentationDelay;
    presentationTimeline = new shaka.media.PresentationTimeline(
        presentationStartTime, presentationDelay);
  }

  /** @type {shaka.dash.DashParser.Context} */
  var context = {
    dynamic: mpdType != 'static',
    presentationTimeline: presentationTimeline,
    period: null,
    periodInfo: null,
    adaptationSet: null,
    representation: null,
    bandwidth: undefined,
<<<<<<< HEAD
    sar: '',
    par: ''
=======
    indexRangeWarningGiven: false
>>>>>>> f99471ae
  };

  var periodsAndDuration = this.parsePeriods_(context, baseUris, mpd);
  var duration = periodsAndDuration.duration;
  var periods = periodsAndDuration.periods;

  presentationTimeline.setStatic(mpdType == 'static');
  presentationTimeline.setDuration(duration || Infinity);
  presentationTimeline.setSegmentAvailabilityDuration(
      segmentAvailabilityDuration != null ?
      segmentAvailabilityDuration :
      Infinity);
  // Use @maxSegmentDuration to override smaller, derived values.
  presentationTimeline.notifyMaxSegmentDuration(maxSegmentDuration || 1);
  if (!COMPILED) presentationTimeline.assertIsValid();

  if (this.manifest_) {
    // This is a manifest update, so we're done.
    return Promise.resolve();
  }

  // This is the first manifest parse, so we cannot return until we calculate
  // the clock offset.
  var timingElements = XmlUtils.findChildren(mpd, 'UTCTiming');

  var isLive = presentationTimeline.isLive();

  // if any of the periods had an emsg box indicator,
  // register a response filter to look for an EMSG box in segments
  if (periodsAndDuration.containsInband)
    this.networkingEngine_.registerResponseFilter(this.emsgResponseFilter_);

  return this.parseUtcTiming_(
      baseUris, timingElements, isLive).then(function(offset) {
    // Detect calls to stop().
    if (!this.networkingEngine_)
      return;

    presentationTimeline.setClockOffset(offset);

    this.manifest_ = {
      presentationTimeline: presentationTimeline,
      periods: periods,
      offlineSessionIds: [],
      minBufferTime: minBufferTime || 0
    };
  }.bind(this));
};


/**
 * Reads and parses the periods from the manifest.  This first does some
 * partial parsing so the start and duration is available when parsing children.
 *
 * @param {shaka.dash.DashParser.Context} context
 * @param {!Array.<string>} baseUris
 * @param {!Element} mpd
 * @return {{periods: !Array.<shakaExtern.Period>,
 *          duration: ?number, containsInband: boolean}}
 * @private
 */
shaka.dash.DashParser.prototype.parsePeriods_ = function(
    context, baseUris, mpd) {
  var Functional = shaka.util.Functional;
  var XmlUtils = shaka.util.XmlUtils;
  var presentationDuration = XmlUtils.parseAttr(
      mpd, 'mediaPresentationDuration', XmlUtils.parseDuration);

  var containsInband = false;
  var periods = [];
  var prevEnd = 0;
  var periodNodes = XmlUtils.findChildren(mpd, 'Period');
  for (var i = 0; i < periodNodes.length; i++) {
    var elem = periodNodes[i];
    var start = /** @type {number} */ (
        XmlUtils.parseAttr(elem, 'start', XmlUtils.parseDuration, prevEnd));
    var periodDuration =
        XmlUtils.parseAttr(elem, 'duration', XmlUtils.parseDuration);

    if (periodDuration == null) {
      if (i + 1 != periodNodes.length) {
        // "The difference between the start time of a Period and the start time
        // of the following Period is the duration of the media content
        // represented by this Period."
        var nextPeriod = periodNodes[i + 1];
        var nextStart =
            XmlUtils.parseAttr(nextPeriod, 'start', XmlUtils.parseDuration);
        if (nextStart != null)
          periodDuration = nextStart - start;
      } else if (presentationDuration != null) {
        // "The Period extends until the Period.start of the next Period, or
        // until the end of the Media Presentation in the case of the last
        // Period."
        periodDuration = presentationDuration - start;
      }
    }

    // Parse child nodes.
    var info = {
      start: start,
      duration: periodDuration,
      node: elem,
      containsInband: false
    };
    var period = this.parsePeriod_(context, baseUris, info);
    periods.push(period);
    // parsePeriod_ has now calculated info.containsInband.
    containsInband = containsInband || info.containsInband;

    // If there are any new periods, call the callback and add them to the
    // manifest.  If this is the first parse, it will see all of them as new.
    var periodId = context.period.id;
    if (this.periodIds_.every(Functional.isNotEqualFunc(periodId))) {
      this.filterPeriod_(period);
      this.periodIds_.push(periodId);
      if (this.manifest_)
        this.manifest_.periods.push(period);
    }

    if (periodDuration == null) {
      if (i + 1 != periodNodes.length) {
        // If the duration is still null and we aren't at the end, then we will
        // skip any remaining periods.
        shaka.log.warning(
            'Skipping Period', i + 1, 'and any subsequent Periods:', 'Period',
            i + 1, 'does not have a valid start time.', periods[i + 1]);
      }

      // The duration is unknown, so the end is unknown.
      prevEnd = null;
      break;
    }

    prevEnd = start + periodDuration;
  }

  if (presentationDuration != null) {
    if (prevEnd != presentationDuration) {
      shaka.log.warning(
          '@mediaPresentationDuration does not match the total duration of all',
          'Periods.');
      // Assume @mediaPresentationDuration is correct.
    }
    return {
      periods: periods,
      duration: presentationDuration,
      containsInband: containsInband
    };
  } else {
    return {
      periods: periods,
      duration: prevEnd,
      containsInband: containsInband
    };
  }
};


/**
 * Parses a Period XML element.  Unlike the other parse methods, this is not
 * given the Node; it is given a PeriodInfo structure.  Also, partial parsing
 * was done before this was called so start and duration are valid.
 *
 * @param {shaka.dash.DashParser.Context} context
 * @param {!Array.<string>} baseUris
 * @param {shaka.dash.DashParser.PeriodInfo} periodInfo
 * @return {shakaExtern.Period}
 * @throws shaka.util.Error When there is a parsing error.
 * @private
 */
shaka.dash.DashParser.prototype.parsePeriod_ = function(
    context, baseUris, periodInfo) {
  var Functional = shaka.util.Functional;
  var XmlUtils = shaka.util.XmlUtils;
  context.period = this.createFrame_(periodInfo.node, null, baseUris);
  context.periodInfo = periodInfo;

  // If the period doesn't have an ID, give it one based on its start time.
  if (!context.period.id) {
    shaka.log.info(
        'No Period ID given for Period with start time ' + periodInfo.start +
        ',  Assigning a default');
    context.period.id = '__shaka_period_' + periodInfo.start;
  }

  var adaptationSetNodes =
      XmlUtils.findChildren(periodInfo.node, 'AdaptationSet');
  var adaptationSets = adaptationSetNodes
      .map(this.parseAdaptationSet_.bind(this, context))
<<<<<<< HEAD
      .filter(shaka.util.Functional.isNotNull);
=======
      .filter(Functional.isNotNull);

  var representationIds = adaptationSets
      .map(function(as) { return as.representationIds; })
      .reduce(Functional.collapseArrays, []);
  var uniqueRepIds = representationIds.filter(Functional.isNotDuplicate);
  if (representationIds.length != uniqueRepIds.length) {
    throw new shaka.util.Error(
        shaka.util.Error.Category.MANIFEST,
        shaka.util.Error.Code.DASH_DUPLICATE_REPRESENTATION_ID);
  }
>>>>>>> f99471ae

  if (adaptationSets.length == 0) {
    throw new shaka.util.Error(
        shaka.util.Error.Category.MANIFEST,
        shaka.util.Error.Code.DASH_EMPTY_PERIOD);
  }

  // see if any adaptation set has emsg indicator on it.
  // If it does, we'll register a response filter later.
  for (var i = 0; i < adaptationSets.length; i++) {
    if (adaptationSets[i].containsInband) {
      periodInfo.containsInband = true;
    }
  }

  var streamSets = this.createStreamSets_(adaptationSets);
  return {startTime: periodInfo.start, streamSets: streamSets};
};


/**
 * Parses an AdaptationSet XML element.
 *
 * @param {shaka.dash.DashParser.Context} context
 * @param {!Element} elem The AdaptationSet element.
 * @return {?shaka.dash.DashParser.AdaptationInfo}
 * @throws shaka.util.Error When there is a parsing error.
 * @private
 */
shaka.dash.DashParser.prototype.parseAdaptationSet_ = function(context, elem) {
  var XmlUtils = shaka.util.XmlUtils;
  context.adaptationSet = this.createFrame_(elem, context.period, null);

  var main = false;
  var roles = XmlUtils.findChildren(elem, 'Role');

  // Default kind for text streams is 'subtitle' if unspecified in the manifest.
  var kind = undefined;
  if (context.adaptationSet.contentType == 'text') kind = 'subtitle';

  for (var i = 0; i < roles.length; i++) {
    var scheme = roles[i].getAttribute('schemeIdUri');
    if (scheme == null || scheme == 'urn:mpeg:dash:role:2011') {
      // These only apply for the given scheme, but allow them to be specified
      // if there is no scheme specified.
      // See: DASH section 5.8.5.5
      var value = roles[i].getAttribute('value');
      switch (value) {
        case 'main':
          main = true;
          break;
        case 'caption':
        case 'subtitle':
          kind = value;
          break;
      }
    }
  }

  // InbandEventStream indicates that a segment contains inband
  // information.
  var containsInband = this.inBandEventStreamIsPresent_(elem);

  var supplementalProperties =
      XmlUtils.findChildren(elem, 'SupplementalProperty');
  var switchableIds = [];
  supplementalProperties.forEach(function(prop) {
    var schemeId = prop.getAttribute('schemeIdUri');
    if (schemeId == 'urn:mpeg:dash:adaptation-set-switching:2016' ||
        schemeId == 'http://dashif.org/guidelines/AdaptationSetSwitching' ||
        schemeId == 'http://dashif.org/descriptor/AdaptationSetSwitching') {
      var value = prop.getAttribute('value');
      if (value)
        switchableIds.push.apply(switchableIds, value.split(','));
    }
  });

  var essentialProperties = XmlUtils.findChildren(elem, 'EssentialProperty');
  // ID of real AdaptationSet if this is a trick mode set:
  var trickModeFor = null;
<<<<<<< HEAD
=======
  var unrecognizedEssentialProperty = false;
>>>>>>> f99471ae
  essentialProperties.forEach(function(prop) {
    var schemeId = prop.getAttribute('schemeIdUri');
    if (schemeId == 'http://dashif.org/guidelines/trickmode') {
      trickModeFor = prop.getAttribute('value');
<<<<<<< HEAD
=======
    } else {
      unrecognizedEssentialProperty = true;
>>>>>>> f99471ae
    }
  });
  if (trickModeFor != null) {
    // Ignore trick mode tracks until we support them fully.
    return null;
  }

<<<<<<< HEAD
=======
  // According to DASH spec (2014) section 5.8.4.8, "the successful processing
  // of the descriptor is essential to properly use the information in the
  // parent element".  According to DASH IOP v3.3, section 3.3.4, "if the scheme
  // or the value" for EssentialProperty is not recognized, "the DASH client
  // shall ignore the parent element."
  if (unrecognizedEssentialProperty) {
    // Stop parsing this AdaptationSet and let the caller filter out the nulls.
    return null;
  }

>>>>>>> f99471ae
  var contentProtectionElems = XmlUtils.findChildren(elem, 'ContentProtection');
  var contentProtection = shaka.dash.ContentProtection.parseFromAdaptationSet(
      contentProtectionElems, this.config_.dash.customScheme);

  var language =
      shaka.util.LanguageUtils.normalize(elem.getAttribute('lang') || 'und');

  // Parse Representations into Streams.
  var representations = XmlUtils.findChildren(elem, 'Representation');
  var streams = representations
      .map(this.parseRepresentation_.bind(
          this, context, contentProtection, kind, language))
      .filter(function(s) { return !!s; });

  if (streams.length == 0) {
    throw new shaka.util.Error(
        shaka.util.Error.Category.MANIFEST,
        shaka.util.Error.Code.DASH_EMPTY_ADAPTATION_SET);
  }

  if (!context.adaptationSet.contentType) {
    // Guess the AdaptationSet's content type.
    var mimeType = streams[0].mimeType;
    var codecs = streams[0].codecs;
    context.adaptationSet.contentType =
        shaka.dash.DashParser.guessContentType_(mimeType, codecs);
  }

  var repIds = representations
      .map(function(node) { return node.getAttribute('id'); })
      .filter(shaka.util.Functional.isNotNull);

  return {
    id: context.adaptationSet.id || ('__fake__' + this.globalId_++),
    contentType: context.adaptationSet.contentType,
    language: language,
    main: main,
    streams: streams,
    drmInfos: contentProtection.drmInfos,
    switchableIds: switchableIds,
    containsInband: containsInband,
    representationIds: repIds
  };
};


/**
 * Indicates whether an InbandEventStream element is present at the Adaption
 * Set or Representation level.
 *
 * @param {!Element} elem The AdaptationSet element.
 * @return {boolean} Whether the InbandEventStream element is present.
 * @private
 */
shaka.dash.DashParser.prototype.inBandEventStreamIsPresent_ = function(elem) {
  var XmlUtils = shaka.util.XmlUtils;

  var adaptationEventStream = XmlUtils.findChild(elem, 'InbandEventStream');
  if (adaptationEventStream != null) {
    return true;
  }

  var representations = XmlUtils.findChildren(elem, 'Representation');
  var representationEventStream = null;
  if (representations.length > 0) {
    for (var i = 0; i < representations.length; i++) {
      representationEventStream =
          XmlUtils.findChild(representations[i], 'InbandEventStream');

      if (representationEventStream)
        return true;
    }
  }

  return false;
};


/**
 * Parses a Representation XML element.
 *
 * @param {shaka.dash.DashParser.Context} context
 * @param {shaka.dash.ContentProtection.Context} contentProtection
 * @param {(string|undefined)} kind
 * @param {string} language
 * @param {!Element} node
 * @return {?shakaExtern.Stream} The Stream, or null when there is a
 *   non-critical parsing error.
 * @throws shaka.util.Error When there is a parsing error.
 * @private
 */
shaka.dash.DashParser.prototype.parseRepresentation_ = function(
    context, contentProtection, kind, language, node) {
  var XmlUtils = shaka.util.XmlUtils;

  context.representation = this.createFrame_(node, context.adaptationSet, null);
  if (!this.verifyRepresentation_(context.representation)) {
    shaka.log.warning('Skipping Representation', context.representation);
    return null;
  }

  context.bandwidth =
      XmlUtils.parseAttr(node, 'bandwidth', XmlUtils.parsePositiveInt) ||
      undefined;

  context.sar =
      XmlUtils.parseAttr(node, 'sar', XmlUtils.parseString) ||
      '';

  context.par =
      XmlUtils.parseAttr(node, 'par', XmlUtils.parseString) ||
      '';

  /** @type {?shaka.dash.DashParser.StreamInfo} */
  var streamInfo;
  var requestInitSegment = this.requestInitSegment_.bind(this);
  if (context.representation.segmentBase) {
    streamInfo = shaka.dash.SegmentBase.createStream(
        context, requestInitSegment);
  } else if (context.representation.segmentList) {
    streamInfo = shaka.dash.SegmentList.createStream(
        context, this.segmentIndexMap_);
  } else if (context.representation.segmentTemplate) {
    streamInfo = shaka.dash.SegmentTemplate.createStream(
        context, requestInitSegment, this.segmentIndexMap_, !!this.manifest_);
  } else {
    goog.asserts.assert(context.representation.contentType == 'text' ||
                        context.representation.contentType == 'application',
                        'Must have Segment* with non-text streams.');

    var baseUris = context.representation.baseUris;
    var duration = context.periodInfo.duration || 0;
    streamInfo = {
      createSegmentIndex: Promise.resolve.bind(Promise),
      findSegmentPosition:
          /** @return {?number} */ function(/** number */ time) {
            if (time >= 0 && time < duration)
              return 1;
            else
              return null;
          },
      getSegmentReference:
          /** @return {shaka.media.SegmentReference} */
          function(/** number */ ref) {
            if (ref != 1)
              return null;

            return new shaka.media.SegmentReference(
                1, 0, duration, function() { return baseUris; }, 0, null);
          },
      initSegmentReference: null,
      presentationTimeOffset: 0
    };
  }

  var contentProtectionElems = XmlUtils.findChildren(node, 'ContentProtection');
  var keyId = shaka.dash.ContentProtection.parseFromRepresentation(
      contentProtectionElems, this.config_.dash.customScheme,
      contentProtection);

  return {
    id: this.globalId_++,
    createSegmentIndex: streamInfo.createSegmentIndex,
    findSegmentPosition: streamInfo.findSegmentPosition,
    getSegmentReference: streamInfo.getSegmentReference,
    initSegmentReference: streamInfo.initSegmentReference,
    presentationTimeOffset: streamInfo.presentationTimeOffset,
    mimeType: context.representation.mimeType,
    codecs: context.representation.codecs,
    frameRate: context.representation.frameRate,
    bandwidth: context.bandwidth,
    sar: context.sar,
    par: context.par,
    width: context.representation.width,
    height: context.representation.height,
    kind: kind,
    encrypted: contentProtection.drmInfos.length > 0,
    keyId: keyId,
    language: language,
    allowedByApplication: true,
    allowedByKeySystem: true
  };
};


/**
 * Called when the update timer ticks.
 *
 * @private
 */
shaka.dash.DashParser.prototype.onUpdate_ = function() {
  goog.asserts.assert(this.updateTimer_, 'Should only be called by timer');
  goog.asserts.assert(this.updatePeriod_ >= 0,
                      'There should be an update period');

  shaka.log.info('Updating manifest...');

  this.updateTimer_ = null;
  var startTime = Date.now();

  this.requestManifest_().then(function() {
    // Detect a call to stop()
    if (!this.networkingEngine_)
      return;

    // Ensure the next update occurs within |updatePeriod_| seconds by taking
    // into account the time it took to update the manifest.
    var endTime = Date.now();
    this.setUpdateTimer_((endTime - startTime) / 1000.0);
  }.bind(this)).catch(function(error) {
    goog.asserts.assert(error instanceof shaka.util.Error,
                        'Should only receive a Shaka error');
    this.onError_(error);

    // Try updating again, but ensure we haven't been destroyed.
    if (this.networkingEngine_) {
      this.setUpdateTimer_(0);
    }
  }.bind(this));
};


/**
 * Sets the update timer.  Does nothing if the manifest does not specify an
 * update period.
 *
 * @param {number} offset An offset, in seconds, to apply to the manifest's
 *   update period.
 * @private
 */
shaka.dash.DashParser.prototype.setUpdateTimer_ = function(offset) {
  if (this.updatePeriod_ < 0)
    return;
  goog.asserts.assert(this.updateTimer_ == null,
                      'Timer should not be already set');

  var period =
      Math.max(shaka.dash.DashParser.MIN_UPDATE_PERIOD_, this.updatePeriod_);
  var interval = Math.max(period - offset, 0);
  shaka.log.debug('updateInterval', interval);

  var callback = this.onUpdate_.bind(this);
  this.updateTimer_ = window.setTimeout(callback, 1000 * interval);
};


/**
 * Creates a new inheritance frame for the given element.
 *
 * @param {!Element} elem
 * @param {?shaka.dash.DashParser.InheritanceFrame} parent
 * @param {Array.<string>} baseUris
 * @return {shaka.dash.DashParser.InheritanceFrame}
 * @private
 */
shaka.dash.DashParser.prototype.createFrame_ = function(
    elem, parent, baseUris) {
  goog.asserts.assert(parent || baseUris,
                      'Must provide either parent or baseUris');
  var MpdUtils = shaka.dash.MpdUtils;
  var XmlUtils = shaka.util.XmlUtils;
  parent = parent || /** @type {shaka.dash.DashParser.InheritanceFrame} */ ({
    contentType: '',
    mimeType: '',
    codecs: '',
    frameRate: undefined
  });
  baseUris = baseUris || parent.baseUris;

  var parseNumber = XmlUtils.parseNonNegativeInt;
  var evalDivision = XmlUtils.evalDivision;
  var uris = XmlUtils.findChildren(elem, 'BaseURL').map(XmlUtils.getContents);

  var contentType = elem.getAttribute('contentType') || parent.contentType;
  var mimeType = elem.getAttribute('mimeType') || parent.mimeType;
  var codecs = elem.getAttribute('codecs') || parent.codecs;
  var frameRate = XmlUtils.parseAttr(elem, 'frameRate',
      evalDivision) || parent.frameRate;

  if (!contentType) {
    contentType = shaka.dash.DashParser.guessContentType_(mimeType, codecs);
  }

  return {
    baseUris: MpdUtils.resolveUris(baseUris, uris),
    segmentBase: XmlUtils.findChild(elem, 'SegmentBase') || parent.segmentBase,
    segmentList: XmlUtils.findChild(elem, 'SegmentList') || parent.segmentList,
    segmentTemplate:
        XmlUtils.findChild(elem, 'SegmentTemplate') || parent.segmentTemplate,
    width: XmlUtils.parseAttr(elem, 'width', parseNumber) || parent.width,
    height: XmlUtils.parseAttr(elem, 'height', parseNumber) || parent.height,
    contentType: contentType,
    mimeType: mimeType,
    codecs: codecs,
    frameRate: frameRate,
    id: elem.getAttribute('id')
  };
};


/**
 * Creates the StreamSet objects for the given AdaptationSets.  This will group
 * stream sets according to which streams it can switch to.  If AdaptationSet
 * A can switch to B, it is assumed that B can switch to A (as well as any
 * stream that A can switch to).
 *
 * @param {!Array.<shaka.dash.DashParser.AdaptationInfo>} adaptationSets
 * @return {!Array.<shakaExtern.StreamSet>}
 * @private
 */
shaka.dash.DashParser.prototype.createStreamSets_ = function(adaptationSets) {
  var Functional = shaka.util.Functional;
  /**
   * A map of ID to the group it belongs to.  Multiple IDs can map to the same
   * group.  Each entry in the group will map back to the same array.
   * @type {!Object.<string, !Array.<shaka.dash.DashParser.AdaptationInfo>>}
   */
  var groupMap = {};

  // Create an initial map of all AS.
  adaptationSets.forEach(function(set) { groupMap[set.id] = [set]; });

  // Merge any AdaptationSets that can switch to each other.
  adaptationSets.forEach(function(set) {
    var group = groupMap[set.id];
    set.switchableIds.forEach(function(id) {
      var otherGroup = groupMap[id];
      if (!otherGroup || otherGroup == group)
        return;

      // Merge the other group into the new one.
      group.push.apply(group, otherGroup);

      // Update each ID of the old group to map to the new group.
      otherGroup.forEach(function(other) {
        groupMap[other.id] = group;
      });
    });
  });

  /** @type {!Array.<shakaExtern.StreamSet>} */
  var ret = [];
  /** @type {!Array.<!Array.<shaka.dash.DashParser.AdaptationInfo>>} */
  var seenGroups = [];

  shaka.util.MapUtils.values(groupMap).forEach(function(group) {
    if (seenGroups.indexOf(group) >= 0)
      return;

    seenGroups.push(group);

    // First group AdaptationSets by type.
    var setsByType = new shaka.util.MultiMap();
    group.forEach(function(set) {
      setsByType.push(set.contentType || '', set);
    });

    setsByType.keys().forEach(function(type) {
      // Finally group AdaptationSets of the same type and group by language,
      // then squash them into the same StreamSetInfo.
      var setsByLang = new shaka.util.MultiMap();
      setsByType.get(type).forEach(function(set) {
        setsByLang.push(set.language, set);
      });

      setsByLang.keys().forEach(function(lang) {
        var sets =
            /** @type {!Array.<shaka.dash.DashParser.AdaptationInfo>} */ (
                setsByLang.get(lang));

        /** @type {shakaExtern.StreamSet} */
        var streamSet = {
          language: lang,
          type: type,
          primary: sets.some(function(s) { return s.main; }),
          drmInfos:
              sets.map(function(s) { return s.drmInfos; })
                  .reduce(Functional.collapseArrays, []),
          streams:
              sets.map(function(s) { return s.streams; })
                  .reduce(Functional.collapseArrays, [])
        };
        ret.push(streamSet);
      });  // forEach lang
    });  // forEach type
  });  // map groupId

  return ret;
};


/**
 * Verifies that a Representation has exactly one Segment* element.  Prints
 * warnings if there is a problem.
 *
 * @param {shaka.dash.DashParser.InheritanceFrame} frame
 * @return {boolean} True if the Representation is usable; otherwise return
 *   false.
 * @private
 */
shaka.dash.DashParser.prototype.verifyRepresentation_ = function(frame) {
  var n = 0;
  n += frame.segmentBase ? 1 : 0;
  n += frame.segmentList ? 1 : 0;
  n += frame.segmentTemplate ? 1 : 0;

  if (n == 0) {
    // TODO: extend with the list of MIME types registered to TextEngine.
    if (frame.contentType == 'text' || frame.contentType == 'application') {
      return true;
    } else {
      shaka.log.warning(
          'Representation does not contain a segment information source:',
          'the Representation must contain one of SegmentBase, SegmentList,',
          'SegmentTemplate, or explicitly indicate that it is "text".',
          frame);
      return false;
    }
  }

  if (n != 1) {
    shaka.log.warning(
        'Representation contains multiple segment information sources:',
        'the Representation should only contain one of SegmentBase,',
        'SegmentList, or SegmentTemplate.',
        frame);
    if (frame.segmentBase) {
      shaka.log.info('Using SegmentBase by default.');
      frame.segmentList = null;
      frame.segmentTemplate = null;
    } else {
      goog.asserts.assert(frame.segmentList, 'There should be a SegmentList');
      shaka.log.info('Using SegmentList by default.');
      frame.segmentTemplate = null;
    }
  }

  return true;
};


/**
 * Makes a request to the given URI and calculates the clock offset.
 *
 * @param {!Array.<string>} baseUris
 * @param {string} uri
 * @param {string} method
 * @return {!Promise.<number>}
 * @private
 */
shaka.dash.DashParser.prototype.requestForTiming_ =
    function(baseUris, uri, method) {
  var requestUris = shaka.dash.MpdUtils.resolveUris(baseUris, [uri]);
  var request = shaka.net.NetworkingEngine.makeRequest(
      requestUris, this.config_.retryParameters);
  request.method = method;
  var type = shaka.net.NetworkingEngine.RequestType.MANIFEST;
  return this.networkingEngine_.request(type, request).then(function(response) {
    var text;

    if (method == 'HEAD') {
      if (!response.headers || !response.headers['date'])
        return 0;

      text = response.headers['date'];
    } else {
      text = shaka.util.StringUtils.fromUTF8(response.data);
    }

    var date = Date.parse(text);
    return isNaN(date) ? 0 : (date - Date.now());
  });
};


/**
 * Parses an array of UTCTiming elements.
 *
 * @param {!Array.<string>} baseUris
 * @param {!Array.<!Element>} elems
 * @param {boolean} isLive
 * @return {!Promise.<number>}
 * @private
 */
shaka.dash.DashParser.prototype.parseUtcTiming_ =
    function(baseUris, elems, isLive) {
  var schemesAndValues = elems.map(function(elem) {
    return {
      scheme: elem.getAttribute('schemeIdUri'),
      value: elem.getAttribute('value')
    };
  });

  // If there's nothing specified in the manifest, but we have a default from
  // the config, use that.
  var clockSyncUri = this.config_.dash.clockSyncUri;
  if (isLive && !schemesAndValues.length && clockSyncUri) {
    schemesAndValues.push({
      scheme: 'urn:mpeg:dash:utc:http-head:2014',
      value: clockSyncUri
    });
  }

  var Functional = shaka.util.Functional;
  return Functional.createFallbackPromiseChain(schemesAndValues, function(sv) {
    var scheme = sv.scheme;
    var value = sv.value;
    switch (scheme) {
      // See DASH IOP Guidelines Section 4.7
      // http://goo.gl/CQFNJT
      case 'urn:mpeg:dash:utc:http-head:2014':
      // Some old ISO23009-1 drafts used 2012.
      case 'urn:mpeg:dash:utc:http-head:2012':
        return this.requestForTiming_(baseUris, value, 'HEAD');
      case 'urn:mpeg:dash:utc:http-xsdate:2014':
      case 'urn:mpeg:dash:utc:http-iso:2014':
      case 'urn:mpeg:dash:utc:http-xsdate:2012':
      case 'urn:mpeg:dash:utc:http-iso:2012':
        return this.requestForTiming_(baseUris, value, 'GET');
      case 'urn:mpeg:dash:utc:direct:2014':
      case 'urn:mpeg:dash:utc:direct:2012':
        var date = Date.parse(value);
        return isNaN(date) ? 0 : (date - Date.now());

      case 'urn:mpeg:dash:utc:http-ntp:2014':
      case 'urn:mpeg:dash:utc:ntp:2014':
      case 'urn:mpeg:dash:utc:sntp:2014':
        shaka.log.warning('NTP UTCTiming scheme is not supported');
        return Promise.reject();
      default:
        shaka.log.warning(
            'Unrecognized scheme in UTCTiming element', scheme);
        return Promise.reject();
    }
  }.bind(this)).catch(function() {
    if (isLive) {
      shaka.log.warning(
          'A UTCTiming element should always be given in live manifests! ' +
          'This content may not play on clients with bad clocks!');
    }
    return 0;
  });
};


/**
 * Makes a network request on behalf of SegmentBase.createStream.
 *
 * @param {!Array.<string>} uris
 * @param {?number} startByte
 * @param {?number} endByte
 * @return {!Promise.<!ArrayBuffer>}
 * @private
 */
shaka.dash.DashParser.prototype.requestInitSegment_ = function(
    uris, startByte, endByte) {
  var requestType = shaka.net.NetworkingEngine.RequestType.SEGMENT;
  var request = shaka.net.NetworkingEngine.makeRequest(
      uris, this.config_.retryParameters);
  if (startByte != null) {
    var end = (endByte != null ? endByte : '');
    request.headers['Range'] = 'bytes=' + startByte + '-' + end;
  }

  return this.networkingEngine_.request(requestType, request)
      .then(function(response) { return response.data; });
};


/**
 * Response filter that looks for presence of EMSG
 * boxes in segments. If a box is found, depending on the content it
 * either triggers the manifest update or dispatches an event with the
 * box content to the application.
 *
 * @param {shaka.net.NetworkingEngine.RequestType} type
 * @param {!shakaExtern.Response} response
 * @private
 */
shaka.dash.DashParser.prototype.emsgResponseFilter_ = function(type, response) {
  // Only look for segment responses:
  if (type == shaka.net.NetworkingEngine.RequestType.SEGMENT) {
    var reader = new shaka.util.DataViewReader(new DataView(response.data),
        shaka.util.DataViewReader.Endianness.BIG_ENDIAN);
    var boxSize = shaka.util.Mp4Parser.findBox(
        shaka.dash.DashParser.BOX_TYPE_EMSG, reader);
    if (boxSize != shaka.util.Mp4Parser.BOX_NOT_FOUND) {
      var start = reader.getPosition() - 8;
      var end = start + boxSize;
      // skip version and flags
      reader.skip(4);
      var scheme_id = reader.readTerminatedString();
      // scheme_id of "urn:mpeg:dash:event:2012" means it's
      // time to update the manifest
      if (scheme_id == shaka.dash.DashParser.DASH_EMSG_SCHEME_ID_URI) {
        // trigger manifest update
        this.requestManifest_();
      } else {
        // read rest of the data and dispatch event to the application
        var value = reader.readTerminatedString();
        var timescale = reader.readUint32();
        var presentationTimeDelta = reader.readUint32();
        var eventDuration = reader.readUint32();
        var id = reader.readUint32();
        var messageData = reader.readBytes(end - reader.getPosition());

        /** @type {shakaExtern.EmsgInfo} */
        var emsg = {
          schemeIdUri: scheme_id,
          value: value,
          timescale: timescale,
          presentationTimeDelta: presentationTimeDelta,
          eventDuration: eventDuration,
          id: id,
          messageData: messageData
        };

        var event = new shaka.util.FakeEvent(
            'emsg', { 'detail': emsg });
        this.onEvent_(event);
      }
    }
  }
};


/**
 * Guess the content type based on MIME type and codecs.
 *
 * @param {string} mimeType
 * @param {string} codecs
 * @return {string}
 * @private
 */
shaka.dash.DashParser.guessContentType_ = function(mimeType, codecs) {
  var fullMimeType = shaka.util.StreamUtils.getFullMimeType(mimeType, codecs);

  if (shaka.media.TextEngine.isTypeSupported(fullMimeType)) {
    // If it's supported by TextEngine, it's definitely text.
    // We don't check MediaSourceEngine, because that would report support
    // for platform-supported video and audio types as well.
    return 'text';
  }

  // Otherwise, just split the MIME type.  This handles video and audio
  // types well.
  return mimeType.split('/')[0];
};


/** @const {number} */
shaka.dash.DashParser.BOX_TYPE_EMSG = 0x656D7367;


/** @const {string} */
shaka.dash.DashParser.DASH_EMSG_SCHEME_ID_URI = 'urn:mpeg:dash:event:2012';


shaka.media.ManifestParser.registerParserByExtension(
    'mpd', shaka.dash.DashParser);
shaka.media.ManifestParser.registerParserByMime(
    'application/dash+xml', shaka.dash.DashParser);<|MERGE_RESOLUTION|>--- conflicted
+++ resolved
@@ -182,12 +182,9 @@
  *   adaptationSet: ?shaka.dash.DashParser.InheritanceFrame,
  *   representation: ?shaka.dash.DashParser.InheritanceFrame,
  *   bandwidth: (number|undefined),
-<<<<<<< HEAD
  *   sar: string,
- *   par: string
-=======
+ *   par: string,
  *   indexRangeWarningGiven: boolean
->>>>>>> f99471ae
  * }}
  *
  * @description
@@ -207,15 +204,12 @@
  *   The inheritance from the Representation element.
  * @property {(number|undefined)} bandwidth
  *   The bandwidth of the Representation.
-<<<<<<< HEAD
  * @property {string} sar
  *   The aspect ratio of the Representation.
  * @property {string} par
  *   The aspect ratio of the Representation.
-=======
  * @property {boolean} indexRangeWarningGiven
  *   True if the warning about SegmentURL@indexRange has been printed.
->>>>>>> f99471ae
  */
 shaka.dash.DashParser.Context;
 
@@ -508,12 +502,9 @@
     adaptationSet: null,
     representation: null,
     bandwidth: undefined,
-<<<<<<< HEAD
     sar: '',
-    par: ''
-=======
+    par: '',
     indexRangeWarningGiven: false
->>>>>>> f99471ae
   };
 
   var periodsAndDuration = this.parsePeriods_(context, baseUris, mpd);
@@ -703,9 +694,6 @@
       XmlUtils.findChildren(periodInfo.node, 'AdaptationSet');
   var adaptationSets = adaptationSetNodes
       .map(this.parseAdaptationSet_.bind(this, context))
-<<<<<<< HEAD
-      .filter(shaka.util.Functional.isNotNull);
-=======
       .filter(Functional.isNotNull);
 
   var representationIds = adaptationSets
@@ -717,7 +705,6 @@
         shaka.util.Error.Category.MANIFEST,
         shaka.util.Error.Code.DASH_DUPLICATE_REPRESENTATION_ID);
   }
->>>>>>> f99471ae
 
   if (adaptationSets.length == 0) {
     throw new shaka.util.Error(
@@ -798,19 +785,13 @@
   var essentialProperties = XmlUtils.findChildren(elem, 'EssentialProperty');
   // ID of real AdaptationSet if this is a trick mode set:
   var trickModeFor = null;
-<<<<<<< HEAD
-=======
   var unrecognizedEssentialProperty = false;
->>>>>>> f99471ae
   essentialProperties.forEach(function(prop) {
     var schemeId = prop.getAttribute('schemeIdUri');
     if (schemeId == 'http://dashif.org/guidelines/trickmode') {
       trickModeFor = prop.getAttribute('value');
-<<<<<<< HEAD
-=======
     } else {
       unrecognizedEssentialProperty = true;
->>>>>>> f99471ae
     }
   });
   if (trickModeFor != null) {
@@ -818,8 +799,6 @@
     return null;
   }
 
-<<<<<<< HEAD
-=======
   // According to DASH spec (2014) section 5.8.4.8, "the successful processing
   // of the descriptor is essential to properly use the information in the
   // parent element".  According to DASH IOP v3.3, section 3.3.4, "if the scheme
@@ -830,7 +809,6 @@
     return null;
   }
 
->>>>>>> f99471ae
   var contentProtectionElems = XmlUtils.findChildren(elem, 'ContentProtection');
   var contentProtection = shaka.dash.ContentProtection.parseFromAdaptationSet(
       contentProtectionElems, this.config_.dash.customScheme);
