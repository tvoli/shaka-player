/**
 * @license
 * Copyright 2016 Google Inc.
 *
 * Licensed under the Apache License, Version 2.0 (the "License");
 * you may not use this file except in compliance with the License.
 * You may obtain a copy of the License at
 *
 *     http://www.apache.org/licenses/LICENSE-2.0
 *
 * Unless required by applicable law or agreed to in writing, software
 * distributed under the License is distributed on an "AS IS" BASIS,
 * WITHOUT WARRANTIES OR CONDITIONS OF ANY KIND, either express or implied.
 * See the License for the specific language governing permissions and
 * limitations under the License.
 */

goog.provide('shaka.util.IDestroyable');



/**
 * An interface to standardize how objects are destroyed.
 * @interface
<<<<<<< HEAD
 * @export
=======
 * @exportInterface
>>>>>>> f99471ae
 */
shaka.util.IDestroyable = function() {};


/**
 * Destroys the object, releasing all resources and shutting down all
 * operations.  Returns a Promise which is resolved when destruction is
 * complete.  This Promise should never be rejected.
 *
 * @return {!Promise}
<<<<<<< HEAD
 * @export
=======
 * @exportInterface
>>>>>>> f99471ae
 */
shaka.util.IDestroyable.prototype.destroy = function() {};<|MERGE_RESOLUTION|>--- conflicted
+++ resolved
@@ -22,11 +22,7 @@
 /**
  * An interface to standardize how objects are destroyed.
  * @interface
-<<<<<<< HEAD
- * @export
-=======
  * @exportInterface
->>>>>>> f99471ae
  */
 shaka.util.IDestroyable = function() {};
 
@@ -37,10 +33,6 @@
  * complete.  This Promise should never be rejected.
  *
  * @return {!Promise}
-<<<<<<< HEAD
- * @export
-=======
  * @exportInterface
->>>>>>> f99471ae
  */
 shaka.util.IDestroyable.prototype.destroy = function() {};