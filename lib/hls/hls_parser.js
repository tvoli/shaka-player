/**
 * @license
 * Copyright 2016 Google Inc.
 *
 * Licensed under the Apache License, Version 2.0 (the "License");
 * you may not use this file except in compliance with the License.
 * You may obtain a copy of the License at
 *
 *     http://www.apache.org/licenses/LICENSE-2.0
 *
 * Unless required by applicable law or agreed to in writing, software
 * distributed under the License is distributed on an "AS IS" BASIS,
 * WITHOUT WARRANTIES OR CONDITIONS OF ANY KIND, either express or implied.
 * See the License for the specific language governing permissions and
 * limitations under the License.
 */


goog.provide('shaka.hls.HlsParser');

goog.require('goog.Uri');
goog.require('goog.asserts');
goog.require('shaka.hls.ManifestTextParser');
goog.require('shaka.hls.Playlist');
goog.require('shaka.hls.PlaylistType');
goog.require('shaka.hls.Tag');
goog.require('shaka.hls.Utils');
goog.require('shaka.log');
goog.require('shaka.media.DrmEngine');
goog.require('shaka.media.InitSegmentReference');
goog.require('shaka.media.ManifestParser');
goog.require('shaka.media.PresentationTimeline');
goog.require('shaka.media.SegmentIndex');
goog.require('shaka.media.SegmentReference');
goog.require('shaka.net.DataUriPlugin');
goog.require('shaka.net.NetworkingEngine');
goog.require('shaka.text.TextEngine');
goog.require('shaka.util.DataViewReader');
goog.require('shaka.util.Error');
goog.require('shaka.util.Functional');
goog.require('shaka.util.LanguageUtils');
goog.require('shaka.util.ManifestParserUtils');
goog.require('shaka.util.MimeUtils');
goog.require('shaka.util.Mp4Parser');



/**
 * Creates a new HLS parser.
 *
 * @struct
 * @constructor
 * @implements {shakaExtern.ManifestParser}
 * @export
 */
shaka.hls.HlsParser = function() {
  /** @private {?shakaExtern.ManifestParser.PlayerInterface} */
  this.playerInterface_ = null;

  /** @private {?shakaExtern.ManifestConfiguration} */
  this.config_ = null;

  /** @private {number} */
  this.globalId_ = 1;

  /**
   * TODO: this is now only used for text codec detection, try to remove
   * @private {!Object.<number, shaka.hls.HlsParser.StreamInfo>}
   */
  this.mediaTagsToStreamInfosMap_ = {};

  /**
   * The key is a string of the form "<VIDEO URI> - <AUDIO URI>".
<<<<<<< HEAD
=======
   * TODO: should use original, resolved URIs, before redirects
>>>>>>> ddb62f25
   * @private {!Object.<string, shakaExtern.Variant>}
   */
  this.urisToVariantsMap_ = {};

  /** @private {!Object.<number, !shaka.media.SegmentIndex>} */
  this.streamsToIndexMap_ = {};

  /**
   * A map from media playlists' uris to stream infos
   * representing the playlists.
   * TODO: should use original, resolved URIs, before redirects
   * @private {!Object.<string, shaka.hls.HlsParser.StreamInfo>}
   */
  this.uriToStreamInfosMap_ = {};

  /** @private {?shaka.media.PresentationTimeline} */
  this.presentationTimeline_ = null;

  /**
   * TODO: should be resolved, post-redirect URI, so that media playlist URIs
   * respect master playlist redirects
   * @private {string}
   */
  this.manifestUri_ = '';

  /** @private {shaka.hls.ManifestTextParser} */
  this.manifestTextParser_ = new shaka.hls.ManifestTextParser();

  /**
   * The update period in seconds; or null for no updates.
   * @private {?number}
   */
  this.updatePeriod_ = null;

  /** @private {?number} */
  this.updateTimer_ = null;

  /** @private {shaka.hls.HlsParser.PresentationType_} */
  this.presentationType_ = shaka.hls.HlsParser.PresentationType_.VOD;

  /** @private {?shakaExtern.Manifest} */
  this.manifest_ = null;

  /** @private {number} */
  this.maxTargetDuration_ = 0;

  /** @private {number} */
  this.minTargetDuration_ = Infinity;
};


/**
 * @typedef {{
 *   stream: !shakaExtern.Stream,
 *   segmentIndex: !shaka.media.SegmentIndex,
 *   drmInfos: !Array.<shakaExtern.DrmInfo>,
 *   relativeUri: string,
 *   minTimestamp: number,
 *   maxTimestamp: number,
 *   duration: number
 * }}
 *
 * @description
 * Contains a stream and information about it.
 *
 * @property {!shakaExtern.Stream} stream
 *   The Stream itself.
 * @property {!shaka.media.SegmentIndex} segmentIndex
 *   SegmentIndex of the stream.
 * @property {!Array.<shakaExtern.DrmInfo>} drmInfos
 *   DrmInfos of the stream.  There may be multiple for multi-DRM content.
 * @property {string} relativeUri
 *   The uri associated with the stream, relative to the manifest.
 * @property {number} minTimestamp
 *   The minimum timestamp found in the stream.
 * @property {number} maxTimestamp
 *   The maximum timestamp found in the stream.
 * @property {number} duration
 *   The duration of the playlist.  Used for VOD only.
 */
shaka.hls.HlsParser.StreamInfo;


/**
 * @override
 * @exportInterface
 */
shaka.hls.HlsParser.prototype.configure = function(config) {
  this.config_ = config;
};


/**
 * @override
 * @exportInterface
 */
shaka.hls.HlsParser.prototype.start = function(uri, playerInterface) {
  goog.asserts.assert(this.config_, 'Must call configure() before start()!');
  this.playerInterface_ = playerInterface;
  this.manifestUri_ = uri;
  return this.requestManifest_(uri).then(function(response) {
    return this.parseManifest_(response.data, uri).then(function() {
      this.setUpdateTimer_(this.updatePeriod_);
      return this.manifest_;
    }.bind(this));
  }.bind(this));
};


/**
 * @override
 * @exportInterface
 */
shaka.hls.HlsParser.prototype.stop = function() {
  this.playerInterface_ = null;
  this.config_ = null;
  this.mediaTagsToStreamInfosMap_ = {};
  this.urisToVariantsMap_ = {};
  this.manifest_ = null;

  return Promise.resolve();
};


/**
 * @override
 * @exportInterface
 */
shaka.hls.HlsParser.prototype.update = function() {
  if (!this.isLive_())
    return;

  var promises = [];
  for (var uri in this.uriToStreamInfosMap_) {
    var streamInfo = this.uriToStreamInfosMap_[uri];

    promises.push(this.updateStream_(streamInfo, uri));
  }

  return Promise.all(promises);
};


/**
 * Updates a stream.
 *
 * @param {!shaka.hls.HlsParser.StreamInfo} streamInfo
 * @param {string} uri
 * @throws shaka.util.Error
 * @private
 */
shaka.hls.HlsParser.prototype.updateStream_ = function(streamInfo, uri) {
  this.requestManifest_(uri).then(function(response) {
    var Utils = shaka.hls.Utils;
    var PresentationType = shaka.hls.HlsParser.PresentationType_;
    var playlist = this.manifestTextParser_.parsePlaylist(response.data, uri);
    if (playlist.type != shaka.hls.PlaylistType.MEDIA) {
      throw new shaka.util.Error(
          shaka.util.Error.Severity.CRITICAL,
          shaka.util.Error.Category.MANIFEST,
          shaka.util.Error.Code.HLS_INVALID_PLAYLIST_HIERARCHY);
    }

    var mediaSequenceTag = Utils.getFirstTagWithName(playlist.tags,
                                                     'EXT-X-MEDIA-SEQUENCE');

    var startPosition = mediaSequenceTag ? Number(mediaSequenceTag.value) : 0;
    var stream = streamInfo.stream;
    this.createSegments_(playlist, startPosition,
                         stream.mimeType, stream.codecs)
        .then(function(segments) {
          streamInfo.segmentIndex.replace(segments);

          var newestSegment = segments[segments.length - 1];
          goog.asserts.assert(newestSegment, 'Should have segments!');

          // Once the last segment has been added to the playlist,
          // #EXT-X-ENDLIST tag will be appended.
          // If that happened, treat the rest of the EVENT presentation
          // as VOD.
          var endListTag = Utils.getFirstTagWithName(playlist.tags,
                                                     'EXT-X-ENDLIST');
          if (endListTag) {
            // Convert the presentation to VOD and set the duration to the last
            // segment's end time.
            this.setPresentationType_(PresentationType.VOD);
            this.presentationTimeline_.setDuration(newestSegment.endTime);
          }
        }.bind(this));
  }.bind(this));
};


/**
 * @override
 * @exportInterface
 */
shaka.hls.HlsParser.prototype.onExpirationUpdated = function(
    sessionId, expiration) {
  // No-op
};


/**
 * Parses the manifest.
 *
 * @param {!ArrayBuffer} data
 * @param {string} uri
 * @throws shaka.util.Error When there is a parsing error.
 * @return {!Promise}
 * @private
 */
shaka.hls.HlsParser.prototype.parseManifest_ = function(data, uri) {
  var playlist = this.manifestTextParser_.parsePlaylist(data, uri);

  // We don't support directly providing a Media Playlist.
  // See error code for details.
  if (playlist.type != shaka.hls.PlaylistType.MASTER) {
    throw new shaka.util.Error(
        shaka.util.Error.Severity.CRITICAL,
        shaka.util.Error.Category.MANIFEST,
        shaka.util.Error.Code.HLS_MASTER_PLAYLIST_NOT_PROVIDED);
  }

  return this.createPeriod_(playlist).then(function(period) {
    // HLS has no notion of periods. We're treating the whole presentation as
    // one period.
    this.playerInterface_.filterAllPeriods([period]);

    // Find the min and max timestamp of the earliest segment in all streams.
    // Find the minimum duration of all streams as well.
    var minFirstTimestamp = Infinity;
    var maxFirstTimestamp = 0;
    var maxLastTimestamp = 0;
    var minDuration = Infinity;

    for (var uri in this.uriToStreamInfosMap_) {
      var streamInfo = this.uriToStreamInfosMap_[uri];
      minFirstTimestamp =
          Math.min(minFirstTimestamp, streamInfo.minTimestamp);
      maxFirstTimestamp =
          Math.max(maxFirstTimestamp, streamInfo.minTimestamp);
      maxLastTimestamp =
          Math.max(maxLastTimestamp, streamInfo.maxTimestamp);
      if (streamInfo.stream.type != 'text')
        minDuration = Math.min(minDuration, streamInfo.duration);
    }

    goog.asserts.assert(this.presentationTimeline_ == null,
                        'Presentation timeline created early!');
    this.createPresentationTimeline_(maxLastTimestamp);

    if (this.isLive_()) {
      // The HLS spec (RFC 8216) states in 6.3.3:
      //
      // "The client SHALL choose which Media Segment to play first ... the
      // client SHOULD NOT choose a segment that starts less than three target
      // durations from the end of the Playlist file.  Doing so can trigger
      // playback stalls."
      //
      // We accomplish this in our DASH-y model by setting a presentation delay
      // of 3 segments.  This will be the "live edge" of the presentation.
      var threeSegmentDurations = this.maxTargetDuration_ * 3;
      this.presentationTimeline_.setDelay(threeSegmentDurations);

      // The HLS spec (RFC 8216) states in 6.3.4:
      // "the client MUST wait for at least the target duration before
      // attempting to reload the Playlist file again"
      this.updatePeriod_ = this.minTargetDuration_;

      // The spec says nothing much about seeking, but Safari's built-in HLS
      // implementation does not allow it.  Therefore we will set the
      // availability window equal to the presentation delay.  The player will
      // be able to buffer ahead three segments, but the seek window will be
      // zero-sized.
      var PresentationType = shaka.hls.HlsParser.PresentationType_;
      if (this.presentationType_ == PresentationType.LIVE) {
        this.presentationTimeline_.setSegmentAvailabilityDuration(
            threeSegmentDurations);
      }

      var rolloverSeconds =
          shaka.hls.HlsParser.TS_ROLLOVER_ / shaka.hls.HlsParser.TS_TIMESCALE_;
      var offset = 0;
      while (maxFirstTimestamp >= rolloverSeconds) {
        offset += rolloverSeconds;
        maxFirstTimestamp -= rolloverSeconds;
      }
      if (offset) {
        shaka.log.debug('Offsetting live streams by', offset,
                        'to compensate for rollover');

        for (var uri in this.uriToStreamInfosMap_) {
          var streamInfo = this.uriToStreamInfosMap_[uri];
          if (streamInfo.minTimestamp < rolloverSeconds) {
            shaka.log.v1('Offset applied to', streamInfo.stream.type);
            // This is the offset that StreamingEngine must apply to align the
            // actual segment times with the period.
            streamInfo.stream.presentationTimeOffset = -offset;
            // The segments were created with actual media times, rather than
            // period-aligned times, so offset them all to period time.
            streamInfo.segmentIndex.offset(offset);
          } else {
            shaka.log.v1('Offset NOT applied to', streamInfo.stream.type);
          }
        }
      }
    } else {
      // For VOD/EVENT content, offset everything back to 0.
      // Use the minimum timestamp as the offset for all streams.
      // Use the minimum duration as the presentation duration.
      this.presentationTimeline_.setDuration(minDuration);

      for (var uri in this.uriToStreamInfosMap_) {
        var streamInfo = this.uriToStreamInfosMap_[uri];
        // This is the offset that StreamingEngine must apply to align the
        // actual segment times with the period.
        streamInfo.stream.presentationTimeOffset = minFirstTimestamp;
        // The segments were created with actual media times, rather than
        // period-aligned times, so offset them all now.
        streamInfo.segmentIndex.offset(-minFirstTimestamp);
        // Finally, fit the segments to the period duration.
        streamInfo.segmentIndex.fit(minDuration);
      }
    }

    this.manifest_ = {
      presentationTimeline: this.presentationTimeline_,
      periods: [period],
      offlineSessionIds: [],
      minBufferTime: 0
    };
  }.bind(this));
};


/**
 * Parses a playlist into a Period object.
 *
 * @param {!shaka.hls.Playlist} playlist
 * @return {!Promise.<!shakaExtern.Period>}
 * @private
 */
shaka.hls.HlsParser.prototype.createPeriod_ = function(playlist) {
  var Utils = shaka.hls.Utils;
  var Functional = shaka.util.Functional;
  var tags = playlist.tags;

  var mediaTags = Utils.filterTagsByName(playlist.tags, 'EXT-X-MEDIA');
  var textStreamTags = mediaTags.filter(function(tag) {
    var type = shaka.hls.HlsParser.getRequiredAttributeValue_(tag, 'TYPE');
    return type == 'SUBTITLES';
  }.bind(this));

  // TODO: CLOSED-CAPTIONS requires the parsing of CEA-608 from the video.
  var textStreamPromises = textStreamTags.map(function(tag) {
    return this.createTextStream_(tag, playlist);
  }.bind(this));

  return Promise.all(textStreamPromises).then(function(textStreams) {
    // Create Variants for every 'EXT-X-STREAM-INF' tag.  Do this after text
    // streams have been created, so that we can push text codecs found on the
    // variant tag back into the created text streams.
    var variantTags = Utils.filterTagsByName(tags, 'EXT-X-STREAM-INF');
    var variantsPromises = variantTags.map(function(tag) {
      return this.createVariantsForTag_(tag, playlist);
    }.bind(this));

    return Promise.all(variantsPromises).then(function(allVariants) {
      var variants = allVariants.reduce(Functional.collapseArrays, []);
      return {
        startTime: 0,
        variants: variants,
        textStreams: textStreams
      };
    }.bind(this));
  }.bind(this));
};


/**
 * @param {!shaka.hls.Tag} tag
 * @param {!shaka.hls.Playlist} playlist
 * @return {!Promise.<!Array.<!shakaExtern.Variant>>}
 * @private
 */
shaka.hls.HlsParser.prototype.createVariantsForTag_ = function(tag, playlist) {
  goog.asserts.assert(tag.name == 'EXT-X-STREAM-INF',
                      'Should only be called on variant tags!');
  var ContentType = shaka.util.ManifestParserUtils.ContentType;
  var HlsParser = shaka.hls.HlsParser;
  var Utils = shaka.hls.Utils;

  // These are the default codecs to assume if none are specified.
  //
  // The video codec is H.264, with baseline profile and level 3.0.
  // http://blog.pearce.org.nz/2013/11/what-does-h264avc1-codecs-parameters.html
  //
  // The audio codec is "low-complexity" AAC.
  var defaultCodecs = 'avc1.42E01E,mp4a.40.2';

  /** @type {!Array.<string>} */
  var codecs = tag.getAttributeValue('CODECS', defaultCodecs).split(',');
  var resolutionAttr = tag.getAttribute('RESOLUTION');
  var width = null;
  var height = null;
  var frameRate = tag.getAttributeValue('FRAME-RATE');
  var bandwidth =
      Number(HlsParser.getRequiredAttributeValue_(tag, 'BANDWIDTH'));

  if (resolutionAttr) {
    var resBlocks = resolutionAttr.value.split('x');
    width = resBlocks[0];
    height = resBlocks[1];
  }

<<<<<<< HEAD
  var timeOffset = this.getTimeOffset_(playlist);

=======
>>>>>>> ddb62f25
  // After filtering, this is a list of the media tags we will process to
  // combine with the variant tag (EXT-X-STREAM-INF) we are working on.
  var mediaTags = Utils.filterTagsByName(playlist.tags, 'EXT-X-MEDIA');

  var audioGroupId = tag.getAttributeValue('AUDIO');
  var videoGroupId = tag.getAttributeValue('VIDEO');
  goog.asserts.assert(audioGroupId == null || videoGroupId == null,
      'Unexpected: both video and audio described by media tags!');

  // Find any associated audio or video groups and create streams for them.
  if (audioGroupId) {
    mediaTags = Utils.findMediaTags(mediaTags, 'AUDIO', audioGroupId);
  } else if (videoGroupId) {
    mediaTags = Utils.findMediaTags(mediaTags, 'VIDEO', videoGroupId);
  }

  // There may be a codec string for the text stream.  We should identify it,
  // add it to the appropriate stream, then strip it out of the variant to
  // avoid confusing our multiplex detection below.
  var textCodecs = this.guessCodecsSafe_(ContentType.TEXT, codecs);
  if (textCodecs) {
    // We found a text codec in the list, so look for an associated text stream.
    var subGroupId = tag.getAttributeValue('SUBTITLES');
    if (subGroupId) {
      var textTags = Utils.findMediaTags(mediaTags, 'SUBTITLES', subGroupId);
      goog.asserts.assert(textTags.length == 1,
                          'Exactly one text tag expected!');
      if (textTags.length) {
        // We found a text codec and text stream, so make sure the codec is
        // attached to the stream.
        var textStreamInfo = this.mediaTagsToStreamInfosMap_[textTags[0].id];
        textStreamInfo.stream.codecs = textCodecs;
      }
    }

    // Remove this entry from the list of codecs that belong to audio/video.
    codecs.splice(codecs.indexOf(textCodecs), 1);
  }

  var promises = mediaTags.map(function(tag) {
    return this.createStreamInfoFromMediaTag_(tag, codecs);
  }.bind(this));

  var audioStreamInfos = [];
  var videoStreamInfos = [];

  return Promise.all(promises).then(function(data) {
    if (audioGroupId) {
      audioStreamInfos = data;
    } else if (videoGroupId) {
      videoStreamInfos = data;
    }

    // Make an educated guess about the stream type.
    shaka.log.debug('Guessing stream type for', tag.toString());
    var type;
    var ignoreStream = false;
    if (!audioStreamInfos.length && !videoStreamInfos.length) {
      // There are no associated streams.  This is either an audio-only stream,
      // a video-only stream, or a multiplexed stream.

      if (codecs.length == 1) {
        // There is only one codec, so it shouldn't be multiplexed.

        var videoCodecs = this.guessCodecsSafe_(ContentType.VIDEO, codecs);
        if (resolutionAttr || frameRate || videoCodecs) {
          // Assume video-only.
          shaka.log.debug('Guessing video-only.');
          type = ContentType.VIDEO;
        } else {
          // Assume audio-only.
          shaka.log.debug('Guessing audio-only.');
          type = ContentType.AUDIO;
        }
      } else {
        // There are multiple codecs, so assume multiplexed content.
        // Note that the default used when CODECS is missing assumes multiple
        // (and therefore multiplexed).
        // Recombine the codec strings into one so that MediaSource isn't
        // lied to later.  (That would trigger an error in Chrome.)
        shaka.log.debug('Guessing multiplexed audio+video.');
        type = ContentType.VIDEO;
        codecs = [codecs.join(',')];
      }
    } else if (audioStreamInfos.length) {
      var streamURI = HlsParser.getRequiredAttributeValue_(tag, 'URI');
      var firstAudioStreamURI = audioStreamInfos[0].relativeUri;
      if (streamURI == firstAudioStreamURI) {
        // The Microsoft HLS manifest generators will make audio-only variants
        // that link to their URI both directly and through an audio tag.
        // In that case, ignore the local URI and use the version in the
        // AUDIO tag, so you inherit its language.
        // As an example, see the manifest linked in issue #860.
        shaka.log.debug('Guessing audio-only.');
        type = ContentType.AUDIO;
        ignoreStream = true;
      } else {
        // There are associated audio streams.  Assume this is video.
        shaka.log.debug('Guessing video.');
        type = ContentType.VIDEO;
      }
    } else {
      // There are associated video streams.  Assume this is audio.
      goog.asserts.assert(videoStreamInfos.length,
          'No video streams!  This should have been handled already!');
      shaka.log.debug('Guessing audio.');
      type = ContentType.AUDIO;
    }

    goog.asserts.assert(type, 'Type should have been set by now!');
    if (ignoreStream)
      return Promise.resolve();
    return this.createStreamInfoFromVariantTag_(tag, codecs, type);
  }.bind(this)).then(function(streamInfo) {
    if (streamInfo) {
      if (streamInfo.stream.type == ContentType.AUDIO) {
        audioStreamInfos = [streamInfo];
      } else {
        videoStreamInfos = [streamInfo];
      }
    }
    goog.asserts.assert(videoStreamInfos || audioStreamInfos,
        'We should have created a stream!');

    if (videoStreamInfos)
      this.filterLegacyCodecs_(videoStreamInfos);
    if (audioStreamInfos)
      this.filterLegacyCodecs_(audioStreamInfos);

    return this.createVariants_(
        audioStreamInfos,
        videoStreamInfos,
        bandwidth,
        width,
        height,
        frameRate);
  }.bind(this));
};


/**
 * Filters out unsupported codec strings from an array of stream infos.
 * @param {!Array.<shaka.hls.HlsParser.StreamInfo>} streamInfos
 * @private
 */
shaka.hls.HlsParser.prototype.filterLegacyCodecs_ = function(streamInfos) {
  streamInfos.forEach(function(streamInfo) {
    var codecs = streamInfo.stream.codecs.split(',');
    codecs = codecs.filter(function(codec) {
      // mp4a.40.34 is a nonstandard codec string that is sometimes used in HLS
      // for legacy reasons. It is not recognized by non-Apple MSE.
      // See https://bugs.chromium.org/p/chromium/issues/detail?id=489520
      // Therefore, ignore this codec string.
      return codec != 'mp4a.40.34';
    });
    streamInfo.stream.codecs = codecs.join(',');
  });
};


/**
 * @param {!Array.<!shaka.hls.HlsParser.StreamInfo>} audioInfos
 * @param {!Array.<!shaka.hls.HlsParser.StreamInfo>} videoInfos
 * @param {number} bandwidth
 * @param {?string} width
 * @param {?string} height
 * @param {?string} frameRate
 * @return {!Array.<!shakaExtern.Variant>}
 * @private
 */
shaka.hls.HlsParser.prototype.createVariants_ =
    function(audioInfos, videoInfos, bandwidth, width, height, frameRate) {
  var DrmEngine = shaka.media.DrmEngine;

  videoInfos.forEach(function(info) {
    this.addVideoAttributes_(info.stream, width, height, frameRate);
  }.bind(this));

  // In case of audio-only or video-only content, we create an array of
  // one item containing a null. This way, the double-loop works for all
  // kinds of content.
  // NOTE: we currently don't have support for audio-only content.
  if (!audioInfos.length)
    audioInfos = [null];
  if (!videoInfos.length)
    videoInfos = [null];

  var variants = [];
  for (var i = 0; i < audioInfos.length; i++) {
    for (var j = 0; j < videoInfos.length; j++) {
      var audioStream = audioInfos[i] ? audioInfos[i].stream : null;
      var videoStream = videoInfos[j] ? videoInfos[j].stream : null;
      var audioDrmInfos = audioInfos[i] ? audioInfos[i].drmInfos : null;
      var videoDrmInfos = videoInfos[j] ? videoInfos[j].drmInfos : null;

      var drmInfos;
      if (audioStream && videoStream) {
        if (DrmEngine.areDrmCompatible(audioDrmInfos, videoDrmInfos)) {
          drmInfos = DrmEngine.getCommonDrmInfos(audioDrmInfos, videoDrmInfos);
        } else {
          shaka.log.warning('Incompatible DRM info in HLS variant.  Skipping.');
          continue;
        }
      } else if (audioStream) {
        drmInfos = audioDrmInfos;
      } else if (videoStream) {
        drmInfos = videoDrmInfos;
      }

      var videoStreamUri = videoInfos[i] ? videoInfos[i].relativeUri : '';
      var audioStreamUri = audioInfos[i] ? audioInfos[i].relativeUri : '';
      var variantMapKey = videoStreamUri + ' - ' + audioStreamUri;
      if (this.urisToVariantsMap_[variantMapKey]) {
        // This happens when two variants only differ in their text streams.
        shaka.log.debug('Skipping variant which only differs in text streams.');
        continue;
      }

      var variant = this.createVariant_(
          audioStream, videoStream, bandwidth, drmInfos);
      variants.push(variant);
      this.urisToVariantsMap_[variantMapKey] = variant;
    }
  }
  return variants;
};


/**
 * @param {shakaExtern.Stream} audio
 * @param {shakaExtern.Stream} video
 * @param {number} bandwidth
 * @param {!Array.<shakaExtern.DrmInfo>} drmInfos
 * @return {!shakaExtern.Variant}
 * @private
 */
shaka.hls.HlsParser.prototype.createVariant_ =
    function(audio, video, bandwidth, drmInfos) {
  var ContentType = shaka.util.ManifestParserUtils.ContentType;

  // Since both audio and video are of the same type, this assertion will catch
  // certain mistakes at runtime that the compiler would miss.
  goog.asserts.assert(!audio || audio.type == ContentType.AUDIO,
                      'Audio parameter mismatch!');
  goog.asserts.assert(!video || video.type == ContentType.VIDEO,
                      'Video parameter mismatch!');

  return {
    id: this.globalId_++,
    language: audio ? audio.language : 'und',
    primary: (!!audio && audio.primary) || (!!video && video.primary),
    audio: audio,
    video: video,
    bandwidth: bandwidth,
    drmInfos: drmInfos,
    allowedByApplication: true,
    allowedByKeySystem: true
  };
};


/**
 * Parses an EXT-X-MEDIA tag with TYPE="SUBTITLES" into a text stream.
 *
 * @param {!shaka.hls.Tag} tag
 * @param {!shaka.hls.Playlist} playlist
 * @return {!Promise.<?shakaExtern.Stream>}
 * @private
 */
shaka.hls.HlsParser.prototype.createTextStream_ = function(tag, playlist) {
  goog.asserts.assert(tag.name == 'EXT-X-MEDIA',
                      'Should only be called on media tags!');

  var type = shaka.hls.HlsParser.getRequiredAttributeValue_(tag, 'TYPE');
  goog.asserts.assert(type == 'SUBTITLES',
                      'Should only be called on tags with TYPE="SUBTITLES"!');

  return this.createStreamInfoFromMediaTag_(tag, [])
    .then(function(streamInfo) {
        return streamInfo.stream;
      });
};


/**
 * Parse EXT-X-MEDIA media tag into a Stream object.
 *
 * @param {shaka.hls.Tag} tag
 * @param {!Array.<!string>} allCodecs
 * @return {!Promise.<shaka.hls.HlsParser.StreamInfo>}
 * @private
 */
shaka.hls.HlsParser.prototype.createStreamInfoFromMediaTag_ =
    function(tag, allCodecs) {
  goog.asserts.assert(tag.name == 'EXT-X-MEDIA',
                      'Should only be called on media tags!');

  var HlsParser = shaka.hls.HlsParser;
  var uri = HlsParser.getRequiredAttributeValue_(tag, 'URI');
  uri = shaka.hls.Utils.constructAbsoluteUri(this.manifestUri_, uri);

  // Check if the stream has already been created as part of another Variant
  // and return it if it has.
  if (this.uriToStreamInfosMap_[uri]) {
    return Promise.resolve(this.uriToStreamInfosMap_[uri]);
  }

  var type = HlsParser.getRequiredAttributeValue_(tag, 'TYPE').toLowerCase();
  // Shaka recognizes content types 'audio', 'video' and 'text'.
  // HLS 'subtitles' type needs to be mapped to 'text'.
  var ContentType = shaka.util.ManifestParserUtils.ContentType;
  if (type == 'subtitles') type = ContentType.TEXT;

  var LanguageUtils = shaka.util.LanguageUtils;
  var language = LanguageUtils.normalize(/** @type {string} */(
      tag.getAttributeValue('LANGUAGE', 'und')));
  var label = tag.getAttributeValue('NAME');

  var defaultAttr = tag.getAttribute('DEFAULT');
  var autoselectAttr = tag.getAttribute('AUTOSELECT');
  // TODO: Should we take into account some of the currently ignored attributes:
  // FORCED, INSTREAM-ID, CHARACTERISTICS, CHANNELS?
  // Attribute descriptions:
  // https://tools.ietf.org/html/draft-pantos-http-live-streaming-20#section-4.3.4.1
  var channelsAttribute = tag.getAttributeValue('CHANNELS');
  var channelsCount = type == 'audio' ?
      this.getChannelsCount_(channelsAttribute) : null;
  var primary = !!defaultAttr || !!autoselectAttr;
  return this.createStreamInfo_(uri, allCodecs, type,
      language, primary, label, channelsCount).then(function(streamInfo) {

    // TODO: This check is necessary because of the possibility of multiple
    // calls to createStreamInfoFromMediaTag_ before either has resolved.
    if (this.uriToStreamInfosMap_[uri])
      return this.uriToStreamInfosMap_[uri];

    this.mediaTagsToStreamInfosMap_[tag.id] = streamInfo;
    this.uriToStreamInfosMap_[uri] = streamInfo;
    return streamInfo;
  }.bind(this));
};


/**
 * Get the channels count information for HLS audio track.
 * The channels value is a string that specifies an ordered, "/" separated list
 * of parameters. If the type is audio, the first parameter will be a decimal
 * integer, as the number of independent, simultaneous audio channels.
 * No other channels parameters are currently defined.
 *
 * @param {?string} channels
 *
 * @return {?number} channelcount
 * @private
 */
shaka.hls.HlsParser.prototype.getChannelsCount_ = function(channels) {
  if (!channels) return null;
  var channelscountstring = channels.split('/')[0];
  var count = parseInt(channelscountstring, 10);
  return count;
};


/**
 * Parse EXT-X-STREAM-INF media tag into a Stream object.
 *
 * @param {!shaka.hls.Tag} tag
 * @param {!Array.<!string>} allCodecs
 * @param {!string} type
 * @return {!Promise.<shaka.hls.HlsParser.StreamInfo>}
 * @private
 */
shaka.hls.HlsParser.prototype.createStreamInfoFromVariantTag_ =
    function(tag, allCodecs, type) {
  goog.asserts.assert(tag.name == 'EXT-X-STREAM-INF',
                      'Should only be called on media tags!');

  var uri = shaka.hls.HlsParser.getRequiredAttributeValue_(tag, 'URI');
  uri = shaka.hls.Utils.constructAbsoluteUri(this.manifestUri_, uri);

  if (this.uriToStreamInfosMap_[uri]) {
    return Promise.resolve(this.uriToStreamInfosMap_[uri]);
  }

  return this.createStreamInfo_(uri, allCodecs, type,
                                /* language */ 'und', /* primary */ false,
                                /* label */ null, /* channelcount */ null).then(
      function(streamInfo) {
        // TODO: This check is necessary because of the possibility of multiple
        // calls to createStreamInfoFromVariantTag_ before either has resolved.
        if (this.uriToStreamInfosMap_[uri])
          return this.uriToStreamInfosMap_[uri];

        this.uriToStreamInfosMap_[uri] = streamInfo;
        return streamInfo;
      }.bind(this));
};


/**
 * @param {!string} uri
 * @param {!Array.<!string>} allCodecs
 * @param {!string} type
 * @param {!string} language
 * @param {boolean} primary
 * @param {?string} label
 * @param {?number} channelsCount
 * @return {!Promise.<shaka.hls.HlsParser.StreamInfo>}
 * @throws shaka.util.Error
 * @private
 */
shaka.hls.HlsParser.prototype.createStreamInfo_ = function(uri, allCodecs,
    type, language, primary, label, channelsCount) {
  const Utils = shaka.hls.Utils;
  const HlsParser = shaka.hls.HlsParser;

  var relativeUri = uri;
  uri = Utils.constructAbsoluteUri(this.manifestUri_, uri);

  /** @type {!shaka.hls.Playlist} */
  var playlist;
  /** @type {string} */
  var codecs = '';
  /** @type {string} */
  var mimeType;

  return this.requestManifest_(uri).then(function(response) {
    playlist = this.manifestTextParser_.parsePlaylist(response.data, uri);
    if (playlist.type != shaka.hls.PlaylistType.MEDIA) {
      // EXT-X-MEDIA tags should point to media playlists.
      throw new shaka.util.Error(
          shaka.util.Error.Severity.CRITICAL,
          shaka.util.Error.Category.MANIFEST,
          shaka.util.Error.Code.HLS_INVALID_PLAYLIST_HIERARCHY);
    }

    goog.asserts.assert(playlist.segments != null,
                        'Media playlist should have segments!');

    this.determinePresentationType_(playlist);

    codecs = this.guessCodecs_(type, allCodecs);
    return this.guessMimeType_(type, codecs, playlist);
  }.bind(this)).then(function(mimeTypeArg) {
    mimeType = mimeTypeArg;

    var mediaSequenceTag = Utils.getFirstTagWithName(playlist.tags,
                                                     'EXT-X-MEDIA-SEQUENCE');

    var startPosition = mediaSequenceTag ? Number(mediaSequenceTag.value) : 0;

    return this.createSegments_(playlist, startPosition, mimeType, codecs);
  }.bind(this)).then(function(segments) {
    var minTimestamp = segments[0].startTime;
    var lastEndTime = segments[segments.length - 1].endTime;
    var duration = lastEndTime - minTimestamp;
    var segmentIndex = new shaka.media.SegmentIndex(segments);

    const initSegmentReference = this.createInitSegmentReference_(playlist);

    var kind = undefined;
    var ManifestParserUtils = shaka.util.ManifestParserUtils;
    if (type == ManifestParserUtils.ContentType.TEXT)
      kind = ManifestParserUtils.TextStreamKind.SUBTITLE;
    // TODO: CLOSED-CAPTIONS requires the parsing of CEA-608
    // from the video.

    var drmTags = [];
    playlist.segments.forEach(function(segment) {
      var segmentKeyTags = Utils.filterTagsByName(segment.tags,
                                                  'EXT-X-KEY');
      drmTags.push.apply(drmTags, segmentKeyTags);
    });

    var encrypted = false;
    var drmInfos = [];
    var keyId = null;

    // TODO: may still need changes to support key rotation
    drmTags.forEach(function(drmTag) {
      var method = HlsParser.getRequiredAttributeValue_(drmTag, 'METHOD');
      if (method != 'NONE') {
        encrypted = true;

        var keyFormat =
            HlsParser.getRequiredAttributeValue_(drmTag, 'KEYFORMAT');
        var drmParser =
            shaka.hls.HlsParser.KEYFORMATS_TO_DRM_PARSERS_[keyFormat];

        var drmInfo = drmParser ? drmParser(drmTag) : null;
        if (drmInfo) {
          if (drmInfo.keyIds.length) {
            keyId = drmInfo.keyIds[0];
          }
          drmInfos.push(drmInfo);
        } else {
          shaka.log.warning('Unsupported HLS KEYFORMAT', keyFormat);
        }
      }
    });

    if (encrypted && !drmInfos.length) {
      throw new shaka.util.Error(
          shaka.util.Error.Severity.CRITICAL,
          shaka.util.Error.Category.MANIFEST,
          shaka.util.Error.Code.HLS_KEYFORMATS_NOT_SUPPORTED);
    }

<<<<<<< HEAD
    return this.guessMimeType_(type, codecs, segments[0].getUris()[0])
        .then(function(mimeType) {
          var stream = {
            id: this.globalId_++,
            createSegmentIndex: Promise.resolve.bind(Promise),
            findSegmentPosition: segmentIndex.find.bind(segmentIndex),
            getSegmentReference: segmentIndex.get.bind(segmentIndex),
            initSegmentReference: initSegmentReference,
            presentationTimeOffset: timeOffset || 0,
            mimeType: mimeType,
            codecs: codecs,
            kind: kind,
            encrypted: encrypted,
            keyId: keyId,
            language: language,
            label: label || null,
            type: type,
            primary: primary,
            // TODO: trick mode
            trickModeVideo: null,
            containsEmsgBoxes: false,
            frameRate: undefined,
            width: undefined,
            height: undefined,
            bandwidth: undefined,
            roles: [],
            channelsCount: channelsCount
          };

          this.streamsToIndexMap_[stream.id] = segmentIndex;

          return {
            stream: stream,
            segmentIndex: segmentIndex,
            drmInfos: drmInfos,
            relativeUri: relativeUri,
            lastSegmentSeen: segments[segments.length - 1]
          };
        }.bind(this));
=======
    var stream = {
      id: this.globalId_++,
      createSegmentIndex: Promise.resolve.bind(Promise),
      findSegmentPosition: segmentIndex.find.bind(segmentIndex),
      getSegmentReference: segmentIndex.get.bind(segmentIndex),
      initSegmentReference: initSegmentReference,
      presentationTimeOffset: 0,
      mimeType: mimeType,
      codecs: codecs,
      kind: kind,
      encrypted: encrypted,
      keyId: keyId,
      language: language,
      label: label || null,
      type: type,
      primary: primary,
      // TODO: trick mode
      trickModeVideo: null,
      containsEmsgBoxes: false,
      frameRate: undefined,
      width: undefined,
      height: undefined,
      bandwidth: undefined,
      roles: [],
      channelsCount: channelsCount
    };

    this.streamsToIndexMap_[stream.id] = segmentIndex;

    return {
      stream: stream,
      segmentIndex: segmentIndex,
      drmInfos: drmInfos,
      relativeUri: relativeUri,
      minTimestamp: minTimestamp,
      maxTimestamp: lastEndTime,
      duration: duration
    };
>>>>>>> ddb62f25
  }.bind(this));
};


/**
 * @param {!shaka.hls.Playlist} playlist
 * @private
 */
shaka.hls.HlsParser.prototype.determinePresentationType_ = function(playlist) {
  var Utils = shaka.hls.Utils;
  var PresentationType = shaka.hls.HlsParser.PresentationType_;
  var presentationTypeTag = Utils.getFirstTagWithName(playlist.tags,
                                                      'EXT-X-PLAYLIST-TYPE');
  var endListTag = Utils.getFirstTagWithName(playlist.tags, 'EXT-X-ENDLIST');

  var isVod = (presentationTypeTag && presentationTypeTag.value == 'VOD') ||
      endListTag;
  var isEvent = presentationTypeTag && presentationTypeTag.value == 'EVENT' &&
      !isVod;
  var isLive = !isVod && !isEvent;

  if (isVod) {
    this.setPresentationType_(PresentationType.VOD);
  } else {
    // presentation type LIVE or an ongoing EVENT
    if (isLive) {
      this.setPresentationType_(PresentationType.LIVE);
    } else {
      this.setPresentationType_(PresentationType.EVENT);
    }

    var targetDurationTag = this.getRequiredTag_(playlist.tags,
                                                 'EXT-X-TARGETDURATION');
    var targetDuration = Number(targetDurationTag.value);

    // According to HLS spec, updates should not happen more often than
    // once in targetDuration. It also requires to only update the active
    // variant. We might implement that later, but for now every variant
    // will be updated. To get the update period, choose the smallest
    // targetDuration value across all playlists.

    // Update longest target duration if need be to use as a presentation
    // delay later.
    this.maxTargetDuration_ = Math.max(targetDuration, this.maxTargetDuration_);
    // Update the shortest one to use as update period and segment availability
    // time (for LIVE).
    this.minTargetDuration_ = Math.min(targetDuration, this.minTargetDuration_);
  }
};


/**
 * @param {number} lastTimestamp
 * @throws shaka.util.Error
 * @private
 */
shaka.hls.HlsParser.prototype.createPresentationTimeline_ =
    function(lastTimestamp) {
  var presentationStartTime = null;
  var delay = 0;

  if (this.isLive_()) {
    presentationStartTime = (Date.now() / 1000) - lastTimestamp;

    // We should have a delay of at least 3 target durations.
    delay = this.maxTargetDuration_ * 3;
  }

  this.presentationTimeline_ = new shaka.media.PresentationTimeline(
      presentationStartTime, delay);
  this.presentationTimeline_.setStatic(!this.isLive_());
  this.presentationTimeline_.notifyMaxSegmentDuration(this.maxTargetDuration_);
};


/**
 * @param {!shaka.hls.Playlist} playlist
 * @return {shaka.media.InitSegmentReference}
 * @private
 * @throws {shaka.util.Error}
 */
shaka.hls.HlsParser.prototype.createInitSegmentReference_ = function(playlist) {
  var Utils = shaka.hls.Utils;
  var mapTags = Utils.filterTagsByName(playlist.tags, 'EXT-X-MAP');
  // TODO: Support multiple map tags?
  // For now, we don't support multiple map tags and will throw an error.
  if (!mapTags.length) {
    return null;
  } else if (mapTags.length > 1) {
    throw new shaka.util.Error(
        shaka.util.Error.Severity.CRITICAL,
        shaka.util.Error.Category.MANIFEST,
        shaka.util.Error.Code.HLS_MULTIPLE_MEDIA_INIT_SECTIONS_FOUND);
  }

  // Map tag example: #EXT-X-MAP:URI="main.mp4",BYTERANGE="720@0"
  var mapTag = mapTags[0];
  var initUri = shaka.hls.HlsParser.getRequiredAttributeValue_(mapTag, 'URI');
  var uri = Utils.constructAbsoluteUri(playlist.uri, initUri);
  var startByte = 0;
  var endByte = null;
  var byterange = mapTag.getAttributeValue('BYTERANGE');
  // If BYTERANGE attribute is not specified, the segment consists
  // of the entire resourse.
  if (byterange) {
    var blocks = byterange.split('@');
    var byteLength = Number(blocks[0]);
    startByte = Number(blocks[1]);
    endByte = startByte + byteLength - 1;
  }

  return new shaka.media.InitSegmentReference(function() { return [uri]; },
                                              startByte,
                                              endByte);
};


/**
 * Parses one shaka.hls.Segment object into a shaka.media.SegmentReference.
 *
 * @param {!shaka.hls.Playlist} playlist
 * @param {shaka.media.SegmentReference} previousReference
 * @param {!shaka.hls.Segment} hlsSegment
 * @param {number} position
 * @param {number} startTime
 * @return {!shaka.media.SegmentReference}
 * @private
 */
shaka.hls.HlsParser.prototype.createSegmentReference_ =
    function(playlist, previousReference, hlsSegment, position, startTime) {
  var Utils = shaka.hls.Utils;
  var tags = hlsSegment.tags;
  var uri = Utils.constructAbsoluteUri(playlist.uri, hlsSegment.uri);

  var extinfTag = this.getRequiredTag_(tags, 'EXTINF');
  // EXTINF tag format is '#EXTINF:<duration>,[<title>]'.
  // We're interested in the duration part.
  var extinfValues = extinfTag.value.split(',');
  var duration = Number(extinfValues[0]);
  var endTime = startTime + duration;

  var startByte = 0;
  var endByte = null;
  var byterange = Utils.getFirstTagWithName(tags, 'EXT-X-BYTERANGE');

  // If BYTERANGE is not specified, the segment consists of the
  // entire resourse.
  if (byterange) {
    var blocks = byterange.value.split('@');
    var byteLength = Number(blocks[0]);
    if (blocks[1]) {
      startByte = Number(blocks[1]);
    } else {
      goog.asserts.assert(previousReference,
                          'Cannot refer back to previous HLS segment!');
      startByte = previousReference.endByte + 1;
    }
    endByte = startByte + byteLength - 1;
  }

  return new shaka.media.SegmentReference(
      position,
      startTime,
      endTime,
      function() { return [uri]; },
      startByte,
      endByte);
};


/**
 * Parses shaka.hls.Segment objects into shaka.media.SegmentReferences.
 *
 * @param {!shaka.hls.Playlist} playlist
 * @param {number} startPosition
 * @param {string} mimeType
 * @param {string} codecs
 * @return {!Promise<!Array.<!shaka.media.SegmentReference>>}
 * @private
 */
shaka.hls.HlsParser.prototype.createSegments_ =
    function(playlist, startPosition, mimeType, codecs) {
  var Utils = shaka.hls.Utils;
  var hlsSegments = playlist.segments;
  var references = [];

  goog.asserts.assert(hlsSegments.length, 'Playlist should have segments!');
  // We may need to look at the media itself to determine a segment start time.
  var firstSegmentUri = Utils.constructAbsoluteUri(playlist.uri,
                                                   hlsSegments[0].uri);
  var firstSegmentRef =
      this.createSegmentReference_(
          playlist,
          null /* previousReference */,
          hlsSegments[0],
          startPosition,
          0 /* startTime, irrelevant */);

  var initSegmentRef = this.createInitSegmentReference_(playlist);

  return this.getStartTime_(
      playlist.uri, initSegmentRef, firstSegmentRef, mimeType, codecs)
      .then(function(firstStartTime) {
        shaka.log.debug('First segment', firstSegmentUri.split('/').pop(),
                        'starts at', firstStartTime);
        for (var i = 0; i < hlsSegments.length; ++i) {
          var hlsSegment = hlsSegments[i];
          var previousReference = references[references.length - 1];
          var startTime = (i == 0) ? firstStartTime : previousReference.endTime;
          var position = startPosition + i;

          var reference = this.createSegmentReference_(
              playlist,
              previousReference,
              hlsSegment,
              position,
              startTime);
          references.push(reference);
        }

        return references;
      }.bind(this));
};


/**
 * Try to fetch a partial segment, and fall back to a full segment if we have
 * to.
 *
 * @param {!shaka.media.AnySegmentReference} segmentRef
 * @return {!Promise.<shakaExtern.Response>}
 * @throws {shaka.util.Error}
 * @private
 */
shaka.hls.HlsParser.prototype.fetchPartialSegment_ = function(segmentRef) {
  var networkingEngine = this.playerInterface_.networkingEngine;
  var requestType = shaka.net.NetworkingEngine.RequestType.SEGMENT;
  var request = shaka.net.NetworkingEngine.makeRequest(
      segmentRef.getUris(), this.config_.retryParameters);

  // Try to avoid fetching the entire segment, which can be quite large.
  var partialSegmentHeaders = {};
  var startByte = segmentRef.startByte;
  var partialEndByte =
      startByte + shaka.hls.HlsParser.PARTIAL_SEGMENT_SIZE_ - 1;
  partialSegmentHeaders['Range'] = 'bytes=' + startByte + '-' + partialEndByte;

  // Prepare a fallback to the entire segment.
  var fullSegmentHeaders = {};
  if ((startByte != 0) || (segmentRef.endByte != null)) {
    var range = 'bytes=' + startByte + '-';
    if (segmentRef.endByte != null) range += segmentRef.endByte;

    fullSegmentHeaders['Range'] = range;
  }

  // Try a partial request first.
  request.headers = partialSegmentHeaders;
  return networkingEngine.request(requestType, request).catch(function(error) {
    // The partial request may fail for a number of reasons.
    // Some servers do not support Range requests, and others do not support the
    // OPTIONS request which must be made before any cross-origin Range request.
    // Since this fallback is expensive, warn the app developer.
    shaka.log.alwaysWarn('Unable to fetch a partial HLS segment! ' +
                         'Falling back to a full segment request, ' +
                         'which is expensive!  Your server should support ' +
                         'Range requests and CORS preflights.',
                         request.uris[0]);
    request.headers = fullSegmentHeaders;
    return networkingEngine.request(requestType, request);
  });
};


/**
 * Gets start time of a segment from the existing manifest (if possible) or by
 * downloading it and parsing it otherwise.
 *
 * @param {string} playlistUri
 * @param {shaka.media.InitSegmentReference} initSegmentRef
 * @param {!shaka.media.SegmentReference} segmentRef
 * @param {string} mimeType
 * @param {string} codecs
 * @return {!Promise.<number>}
 * @throws {shaka.util.Error}
 * @private
 */
shaka.hls.HlsParser.prototype.getStartTime_ =
    function(playlistUri, initSegmentRef, segmentRef, mimeType, codecs) {
  // If we are updating the manifest, we can usually skip fetching the segment
  // by examining the references we already have.  This won't be possible if
  // there was some kind of lag or delay updating the manifest on the server,
  // in which extreme case we would fall back to fetching a segment.  This
  // allows us to both avoid fetching segments when possible, and recover from
  // certain server-side issues gracefully.
  if (this.manifest_) {
    var streamInfo = this.uriToStreamInfosMap_[playlistUri];
    var segmentIndex = streamInfo.segmentIndex;
    var reference = segmentIndex.get(segmentRef.position);
    if (reference) {
      // We found it!  Avoid fetching and parsing the segment.
      shaka.log.v1('Found segment start time in previous manifest');
      return Promise.resolve(reference.startTime);
    }

    shaka.log.debug('Unable to find segment start time in previous manifest!');
  }

  // TODO: Introduce a new tag to extend HLS and provide the first segment's
  // start time.  This will avoid the need for these fetches in content packaged
  // with Shaka Packager.  This web-friendly extension to HLS can then be
  // proposed to Apple for inclusion in a future version of HLS.
  // See https://github.com/google/shaka-packager/issues/294

  shaka.log.v1('Fetching segment to find start time');
  var fetches = [this.fetchPartialSegment_(segmentRef)];

  if (mimeType == 'video/mp4' || mimeType == 'audio/mp4') {
    // We also need the init segment to get the correct timescale.
    if (initSegmentRef) {
      fetches.push(this.fetchPartialSegment_(initSegmentRef));
    } else {
      // If the stream is self-initializing, use the same response for both.
      fetches.push(fetches[0]);
    }
  }

  return Promise.all(fetches).then(function(responses) {
    if (mimeType == 'video/mp4' || mimeType == 'audio/mp4') {
      return this.getStartTimeFromMp4Segment_(
          responses[0].data, responses[1].data);
    } else if (mimeType == 'audio/mpeg') {
      // There is no standard way to embed a timestamp in an mp3 file, so the
      // start time is presumably 0.
      return 0;
    } else if (mimeType == 'video/mp2t') {
      return this.getStartTimeFromTsSegment_(responses[0].data);
    } else if (mimeType == 'application/mp4' ||
               mimeType.indexOf('text/') == 0) {
      return this.getStartTimeFromTextSegment_(
          mimeType, codecs, responses[0].data);
    } else {
      // TODO: Parse WebM?
      // TODO: Parse raw AAC?
      throw new shaka.util.Error(
          shaka.util.Error.Severity.CRITICAL,
          shaka.util.Error.Category.MANIFEST,
          shaka.util.Error.Code.HLS_COULD_NOT_PARSE_SEGMENT_START_TIME);
    }
  }.bind(this));
};


/**
 * Parses an mp4 segment to get its start time.
 *
 * @param {!ArrayBuffer} mediaData
 * @param {!ArrayBuffer} initData
 * @return {number}
 * @throws {shaka.util.Error}
 * @private
 */
shaka.hls.HlsParser.prototype.getStartTimeFromMp4Segment_ =
    function(mediaData, initData) {
  var Mp4Parser = shaka.util.Mp4Parser;

  var timescale = 0;
  new Mp4Parser()
      .box('moov', Mp4Parser.children)
      .box('trak', Mp4Parser.children)
      .box('mdia', Mp4Parser.children)
      .fullBox('mdhd', function(box) {
        goog.asserts.assert(
            box.version == 0 || box.version == 1,
            'MDHD version can only be 0 or 1');

        // Skip "creation_time" and "modification_time" (4 or 8 bytes each)
        box.reader.skip(box.version == 0 ? 8 : 16);

        timescale = box.reader.readUint32();
        box.parser.stop();
      }).parse(initData, true /* partialOkay */);

  if (!timescale) {
    shaka.log.error('Unable to find timescale in init segment!');
    throw new shaka.util.Error(
        shaka.util.Error.Severity.CRITICAL,
        shaka.util.Error.Category.MANIFEST,
        shaka.util.Error.Code.HLS_COULD_NOT_PARSE_SEGMENT_START_TIME);
  }

  var startTime = 0;
  var parsedMedia = false;
  new Mp4Parser()
      .box('moof', Mp4Parser.children)
      .box('traf', Mp4Parser.children)
      .fullBox('tfdt', function(box) {
        goog.asserts.assert(
            box.version == 0 || box.version == 1,
            'TFDT version can only be 0 or 1');
        var baseTime = (box.version == 0) ?
            box.reader.readUint32() :
            box.reader.readUint64();
        startTime = baseTime / timescale;
        parsedMedia = true;
        box.parser.stop();
      }).parse(mediaData, true /* partialOkay */);

  if (!parsedMedia) {
    throw new shaka.util.Error(
        shaka.util.Error.Severity.CRITICAL,
        shaka.util.Error.Category.MANIFEST,
        shaka.util.Error.Code.HLS_COULD_NOT_PARSE_SEGMENT_START_TIME);
  }
  return startTime;
};


/**
 * Parses a TS segment to get its start time.
 *
 * @param {!ArrayBuffer} data
 * @return {number}
 * @throws {shaka.util.Error}
 * @private
 */
shaka.hls.HlsParser.prototype.getStartTimeFromTsSegment_ = function(data) {
  var reader = new shaka.util.DataViewReader(
      new DataView(data), shaka.util.DataViewReader.Endianness.BIG_ENDIAN);

  var fail = function() {
    throw new shaka.util.Error(
        shaka.util.Error.Severity.CRITICAL,
        shaka.util.Error.Category.MANIFEST,
        shaka.util.Error.Code.HLS_COULD_NOT_PARSE_SEGMENT_START_TIME);
  };

  var packetStart = 0;
  var syncByte = 0;

  var skipPacket = function() {
    // 188-byte packets are standard, so assume that.
    reader.seek(packetStart + 188);
    syncByte = reader.readUint8();
    if (syncByte != 0x47) {
      // We haven't found the sync byte, so try it as a 192-byte packet.
      reader.seek(packetStart + 192);
      syncByte = reader.readUint8();
    }
    if (syncByte != 0x47) {
      // We still haven't found the sync byte, so try as a 204-byte packet.
      reader.seek(packetStart + 204);
      syncByte = reader.readUint8();
    }
    if (syncByte != 0x47) {
      fail();
    }
    // Put the sync byte back so we can read it in the next loop.
    reader.rewind(1);
  };

  // eslint-disable-next-line no-constant-condition
  while (true) {
    // Format reference: https://goo.gl/wk6wwu
    packetStart = reader.getPosition();

    syncByte = reader.readUint8();
    if (syncByte != 0x47) fail();

    var flagsAndPacketId = reader.readUint16();
    var hasPesPacket = flagsAndPacketId & 0x4000;
    if (!hasPesPacket) fail();

    var flags = reader.readUint8();
    var adaptationFieldControl = (flags & 0x30) >> 4;
    if (adaptationFieldControl == 0 /* reserved */ ||
        adaptationFieldControl == 2 /* adaptation field, no payload */) {
      fail();
    }

    if (adaptationFieldControl == 3) {
      // Skip over adaptation field.
      var length = reader.readUint8();
      reader.skip(length);
    }

    // Now we come to the PES header (hopefully).
    // Format reference: https://goo.gl/1166Mr
    var startCode = reader.readUint32();
    var startCodePrefix = startCode >> 8;
    if (startCodePrefix != 1) {
      // Not a PES packet yet.  Skip this TS packet and try again.
      skipPacket();
      continue;
    }

    // Skip the 16-bit PES length and the first 8 bits of the optional header.
    reader.skip(3);
    // The next 8 bits contain flags about DTS & PTS.
    var ptsDtsIndicator = reader.readUint8() >> 6;
    if (ptsDtsIndicator == 0 /* no timestamp */ ||
        ptsDtsIndicator == 1 /* forbidden */) {
      fail();
    }

    var pesHeaderLengthRemaining = reader.readUint8();
    if (pesHeaderLengthRemaining == 0) {
      fail();
    }

    if (ptsDtsIndicator == 2 /* PTS only */) {
      goog.asserts.assert(pesHeaderLengthRemaining == 5, 'Bad PES header?');
    } else if (ptsDtsIndicator == 3 /* PTS and DTS */) {
      goog.asserts.assert(pesHeaderLengthRemaining == 10, 'Bad PES header?');
    }

    var pts0 = reader.readUint8();
    var pts1 = reader.readUint16();
    var pts2 = reader.readUint16();
    // Reconstruct 33-bit PTS from the 5-byte, padded structure.
    var ptsHigh3 = (pts0 & 0x0e) >> 1;
    var ptsLow30 = ((pts1 & 0xfffe) << 14) | ((pts2 & 0xfffe) >> 1);
    // Reconstruct the PTS as a float.  Avoid bitwise operations to combine
    // because bitwise ops treat the values as 32-bit ints.
    var pts = ptsHigh3 * (1 << 30) + ptsLow30;
    return pts / shaka.hls.HlsParser.TS_TIMESCALE_;
  }
};


/**
<<<<<<< HEAD
 * Attempts to guess which codecs from the codecs list belong to a given content
 * type.  Does not assume a single codec is anything special, and does not throw
 * if it fails to match.
 *
 * @param {!string} contentType
 * @param {!Array.<!string>} codecs
 * @return {?string} or null if no match is found
 * @private
 */
=======
 * Parses a text segment to get its start time.
 *
 * @param {string} mimeType
 * @param {string} codecs
 * @param {!ArrayBuffer} data
 * @return {number}
 * @throws {shaka.util.Error}
 * @private
 */
shaka.hls.HlsParser.prototype.getStartTimeFromTextSegment_ =
    function(mimeType, codecs, data) {
  var fullMimeType = shaka.util.MimeUtils.getFullType(mimeType, codecs);
  if (!shaka.text.TextEngine.isTypeSupported(fullMimeType)) {
    // We won't be able to parse this, but it will be filtered out anyway.
    // So we don't have to care about the start time.
    return 0;
  }

  var textEngine = new shaka.text.TextEngine(/* displayer */ null);
  textEngine.initParser(fullMimeType);
  return textEngine.getStartTime(data);
};


/**
 * Attempts to guess which codecs from the codecs list belong to a given content
 * type.  Does not assume a single codec is anything special, and does not throw
 * if it fails to match.
 *
 * @param {!string} contentType
 * @param {!Array.<!string>} codecs
 * @return {?string} or null if no match is found
 * @private
 */
>>>>>>> ddb62f25
shaka.hls.HlsParser.prototype.guessCodecsSafe_ = function(contentType, codecs) {
  var ContentType = shaka.util.ManifestParserUtils.ContentType;
  var HlsParser = shaka.hls.HlsParser;
  var formats = HlsParser.CODEC_REGEXPS_BY_CONTENT_TYPE_[contentType];

  for (var i = 0; i < formats.length; i++) {
    for (var j = 0; j < codecs.length; j++) {
      if (formats[i].test(codecs[j].trim())) {
        return codecs[j].trim();
      }
    }
  }

  // Text does not require a codec string.
  if (contentType == ContentType.TEXT) {
    return '';
  }

  return null;
};


/**
 * Attempts to guess which codecs from the codecs list belong to a given content
 * type.  Assumes a single codec is correct, and throws if not found.
 *
 * @param {!string} contentType
 * @param {!Array.<!string>} codecs
 * @return {string}
 * @private
 * @throws {shaka.util.Error}
 */
shaka.hls.HlsParser.prototype.guessCodecs_ = function(contentType, codecs) {
  if (codecs.length == 1) {
    return codecs[0];
  }

  var match = this.guessCodecsSafe_(contentType, codecs);
  if (match != null) {
    return match;
  }

  // Unable to guess codecs.
  throw new shaka.util.Error(
      shaka.util.Error.Severity.CRITICAL,
      shaka.util.Error.Category.MANIFEST,
      shaka.util.Error.Code.HLS_COULD_NOT_GUESS_CODECS,
      codecs);
};


/**
 * Attempts to guess stream's mime type based on content type and uri.
 *
 * @param {!string} contentType
 * @param {!string} codecs
<<<<<<< HEAD
 * @param {!string} uri
=======
 * @param {!shaka.hls.Playlist} playlist
>>>>>>> ddb62f25
 * @return {!Promise.<!string>}
 * @private
 * @throws {shaka.util.Error}
 */
shaka.hls.HlsParser.prototype.guessMimeType_ =
<<<<<<< HEAD
    function(contentType, codecs, uri) {
  var ContentType = shaka.util.ManifestParserUtils.ContentType;
  var HlsParser = shaka.hls.HlsParser;

  var blocks = uri.split('.');
  var extension = blocks[blocks.length - 1];
=======
    function(contentType, codecs, playlist) {
  var ContentType = shaka.util.ManifestParserUtils.ContentType;
  var HlsParser = shaka.hls.HlsParser;
  var Utils = shaka.hls.Utils;

  goog.asserts.assert(playlist.segments.length,
                      'Playlist should have segments!');
  var firstSegmentUri = Utils.constructAbsoluteUri(playlist.uri,
                                                   playlist.segments[0].uri);

  var parsedUri = new goog.Uri(firstSegmentUri);
  var extension = parsedUri.getPath().split('.').pop();
>>>>>>> ddb62f25
  var map = HlsParser.EXTENSION_MAP_BY_CONTENT_TYPE_[contentType];

  var mimeType = map[extension];
  if (mimeType)
    return Promise.resolve(mimeType);

  if (contentType == ContentType.TEXT) {
    // The extension map didn't work.
    if (!codecs || codecs == 'vtt') {
      // If codecs is 'vtt', it's WebVTT.
      // If there was no codecs string, assume HLS text streams are WebVTT.
      return Promise.resolve('text/vtt');
    } else {
      // Otherwise, assume MP4-embedded text, since text-based formats tend not
      // to have a codecs string at all.
      return Promise.resolve('application/mp4');
    }
  }

  // If unable to guess mime type, request a segment and try getting it
  // from the response.
  var headRequest = shaka.net.NetworkingEngine.makeRequest(
      [firstSegmentUri], this.config_.retryParameters);
  headRequest.method = 'HEAD';
  var requestType = shaka.net.NetworkingEngine.RequestType.SEGMENT;
  var networkingEngine = this.playerInterface_.networkingEngine;
  return networkingEngine.request(requestType, headRequest)
      .then(function(response) {
        var mimeType = response.headers['content-type'];
        if (!mimeType) {
          throw new shaka.util.Error(
              shaka.util.Error.Severity.CRITICAL,
              shaka.util.Error.Category.MANIFEST,
              shaka.util.Error.Code.HLS_COULD_NOT_GUESS_MIME_TYPE,
              extension);
        }

        // Split the MIME type in case the server sent additional parameters.
        return mimeType.split(';')[0];
      });
};


/**
 * Find the attribute and returns its value.
 * Throws an error if attribute was not found.
 *
 * @param {shaka.hls.Tag} tag
 * @param {!string} attributeName
 * @return {!string}
 * @private
 * @throws {shaka.util.Error}
 */
shaka.hls.HlsParser.getRequiredAttributeValue_ =
    function(tag, attributeName) {
  var attribute = tag.getAttribute(attributeName);
  if (!attribute) {
    throw new shaka.util.Error(
        shaka.util.Error.Severity.CRITICAL,
        shaka.util.Error.Category.MANIFEST,
        shaka.util.Error.Code.HLS_REQUIRED_ATTRIBUTE_MISSING,
        attributeName);
  }

  return attribute.value;
};


/**
 * Returns a tag with a given name.
 * Throws an error if tag was not found.
 *
 * @param {!Array.<shaka.hls.Tag>} tags
 * @param {!string} tagName
 * @return {!shaka.hls.Tag}
 * @private
 * @throws {shaka.util.Error}
 */
shaka.hls.HlsParser.prototype.getRequiredTag_ = function(tags, tagName) {
  var Utils = shaka.hls.Utils;
  var tag = Utils.getFirstTagWithName(tags, tagName);
  if (!tag) {
    throw new shaka.util.Error(
        shaka.util.Error.Severity.CRITICAL,
        shaka.util.Error.Category.MANIFEST,
        shaka.util.Error.Code.HLS_REQUIRED_TAG_MISSING, tagName);
  }

  return tag;
};


/**
 * @param {shakaExtern.Stream} stream
 * @param {?string} width
 * @param {?string} height
 * @param {?string} frameRate
 * @private
 */
shaka.hls.HlsParser.prototype.addVideoAttributes_ =
    function(stream, width, height, frameRate) {
  if (stream) {
    stream.width = Number(width) || undefined;
    stream.height = Number(height) || undefined;
    stream.frameRate = Number(frameRate) || undefined;
  }
};


/**
 * Makes a network request for the manifest and returns a Promise
 * with the resulting data.
 *
 * @param {!string} uri
 * @return {!Promise.<!shakaExtern.Response>}
 * @private
 */
shaka.hls.HlsParser.prototype.requestManifest_ = function(uri) {
  var requestType = shaka.net.NetworkingEngine.RequestType.MANIFEST;
  var request = shaka.net.NetworkingEngine.makeRequest(
      [uri], this.config_.retryParameters);
  var networkingEngine = this.playerInterface_.networkingEngine;
  var isCanceled = (function() {
    return !this.playerInterface_;
  }).bind(this);
  return networkingEngine.request(requestType, request, isCanceled);
};


/**
 * A list of regexps to detect well-known video codecs.
<<<<<<< HEAD
=======
 *
 * @const {!Array.<!RegExp>}
 * @private
 */
shaka.hls.HlsParser.VIDEO_CODEC_REGEXPS_ = [
  /^avc/,
  /^hev/,
  /^hvc/,
  /^vp0?[89]/,
  /^av1$/
];


/**
 * A list of regexps to detect well-known audio codecs.
>>>>>>> ddb62f25
 *
 * @const {!Array.<!RegExp>}
 * @private
 */
<<<<<<< HEAD
shaka.hls.HlsParser.VIDEO_CODEC_REGEXPS_ = [
  /^avc/,
  /^hev/,
  /^hvc/,
  /^vp0?[89]/,
  /^av1$/
];


/**
 * A list of regexps to detect well-known audio codecs.
=======
shaka.hls.HlsParser.AUDIO_CODEC_REGEXPS_ = [
  /^vorbis$/,
  /^opus$/,
  /^flac$/,
  /^mp4a/,
  /^[ae]c-3$/
];


/**
 * A list of regexps to detect well-known text codecs.
>>>>>>> ddb62f25
 *
 * @const {!Array.<!RegExp>}
 * @private
 */
<<<<<<< HEAD
shaka.hls.HlsParser.AUDIO_CODEC_REGEXPS_ = [
  /^vorbis$/,
  /^opus$/,
  /^flac$/,
  /^mp4a/,
  /^[ae]c-3$/
];


/**
 * A list of regexps to detect well-known text codecs.
 *
 * @const {!Array.<!RegExp>}
 * @private
 */
shaka.hls.HlsParser.TEXT_CODEC_REGEXPS_ = [
  /^vtt$/,
  /^wvtt/,
  /^stpp/
];


/**
=======
shaka.hls.HlsParser.TEXT_CODEC_REGEXPS_ = [
  /^vtt$/,
  /^wvtt/,
  /^stpp/
];


/**
>>>>>>> ddb62f25
 * @const {!Object.<string, !Array.<!RegExp>>}
 * @private
 */
shaka.hls.HlsParser.CODEC_REGEXPS_BY_CONTENT_TYPE_ = {
  'audio': shaka.hls.HlsParser.AUDIO_CODEC_REGEXPS_,
  'video': shaka.hls.HlsParser.VIDEO_CODEC_REGEXPS_,
  'text': shaka.hls.HlsParser.TEXT_CODEC_REGEXPS_
};


/**
 * @const {!Object.<string, string>}
 * @private
 */
shaka.hls.HlsParser.AUDIO_EXTENSIONS_TO_MIME_TYPES_ = {
  'mp4': 'audio/mp4',
  'm4s': 'audio/mp4',
  'm4i': 'audio/mp4',
  'm4a': 'audio/mp4',
  // mpeg2 ts aslo uses video/ for audio: http://goo.gl/tYHXiS
  'ts': 'video/mp2t'
};


/**
 * @const {!Object.<string, string>}
 * @private
 */
shaka.hls.HlsParser.VIDEO_EXTENSIONS_TO_MIME_TYPES_ = {
  'mp4': 'video/mp4',
  'm4s': 'video/mp4',
  'm4i': 'video/mp4',
  'm4v': 'video/mp4',
  'ts': 'video/mp2t'
};


/**
 * @const {!Object.<string, string>}
 * @private
 */
shaka.hls.HlsParser.TEXT_EXTENSIONS_TO_MIME_TYPES_ = {
  'mp4': 'application/mp4',
  'm4s': 'application/mp4',
  'm4i': 'application/mp4',
  'vtt': 'text/vtt',
  'ttml': 'application/ttml+xml'
};


/**
 * @const {!Object.<string, !Object.<string, string>>}
 * @private
 */
shaka.hls.HlsParser.EXTENSION_MAP_BY_CONTENT_TYPE_ = {
  'audio': shaka.hls.HlsParser.AUDIO_EXTENSIONS_TO_MIME_TYPES_,
  'video': shaka.hls.HlsParser.VIDEO_EXTENSIONS_TO_MIME_TYPES_,
  'text': shaka.hls.HlsParser.TEXT_EXTENSIONS_TO_MIME_TYPES_
};


/**
 * @typedef {function(!shaka.hls.Tag):?shakaExtern.DrmInfo}
 * @private
 */
shaka.hls.HlsParser.DrmParser_;


/**
 * @param {!shaka.hls.Tag} drmTag
 * @return {?shakaExtern.DrmInfo}
 * @private
 */
shaka.hls.HlsParser.widevineDrmParser_ = function(drmTag) {
  var HlsParser = shaka.hls.HlsParser;
  var method = HlsParser.getRequiredAttributeValue_(drmTag, 'METHOD');
  // TODO: https://github.com/google/shaka-player/issues/1227
  // Keep 'SAMPLE-AES-CENC' for backward compatibility. Deprecate it in a
  // future release.
  if (method != 'SAMPLE-AES-CENC' && method != 'SAMPLE-AES-CTR') {
    shaka.log.error(
        'Widevine in HLS is only supported with SAMPLE-AES-CTR and ' +
        'SAMPLE-AES-CENC (deprecated), not', method);
    return null;
  }

  var uri = HlsParser.getRequiredAttributeValue_(drmTag, 'URI');
  var parsedData = shaka.net.DataUriPlugin.parse(uri);

  // The data encoded in the URI is a PSSH box to be used as init data.
  var pssh = new Uint8Array(parsedData.data);
  var drmInfo = shaka.util.ManifestParserUtils.createDrmInfo(
      'com.widevine.alpha', [
        {initDataType: 'cenc', initData: pssh}
      ]);

  var keyId = drmTag.getAttributeValue('KEYID');
  if (keyId) {
    // This value begins with '0x':
    goog.asserts.assert(keyId.substr(0, 2) == '0x',
                        'Incorrect KEYID format!');
    // But the output does not contain the '0x':
    drmInfo.keyIds = [keyId.substr(2).toLowerCase()];
  }
  return drmInfo;
};


/**
 * Called when the update timer ticks.
 *
 * @private
 */
shaka.hls.HlsParser.prototype.onUpdate_ = function() {
  goog.asserts.assert(this.updateTimer_, 'Should only be called by timer');
  goog.asserts.assert(this.updatePeriod_ != null,
                      'There should be an update period');

  shaka.log.info('Updating manifest...');

  // Detect a call to stop()
  if (!this.playerInterface_)
    return;

  this.updateTimer_ = null;
  this.update().then(function() {
    this.setUpdateTimer_(this.updatePeriod_);
  }.bind(this)).catch(function(error) {
    goog.asserts.assert(error instanceof shaka.util.Error,
                        'Should only receive a Shaka error');

    // Try updating again, but ensure we haven't been destroyed.
    if (this.playerInterface_) {
      // We will retry updating, so override the severity of the error.
      error.severity = shaka.util.Error.Severity.RECOVERABLE;
      this.playerInterface_.onError(error);

      this.setUpdateTimer_(0);
    }
  }.bind(this));
};


/**
 * Sets the update timer.
 *
 * @param {?number} time in seconds
 * @private
 */
shaka.hls.HlsParser.prototype.setUpdateTimer_ = function(time) {
  if (this.updatePeriod_ == null || time == null)
    return;
  goog.asserts.assert(this.updateTimer_ == null,
                      'Timer should not be already set');

  var callback = this.onUpdate_.bind(this);
  this.updateTimer_ = window.setTimeout(callback, time * 1000);
};


/**
 * @return {boolean}
 * @private
 */
shaka.hls.HlsParser.prototype.isLive_ = function() {
  var PresentationType = shaka.hls.HlsParser.PresentationType_;
  return this.presentationType_ != PresentationType.VOD;
};


/**
 * @param {shaka.hls.HlsParser.PresentationType_} type
 * @private
 */
shaka.hls.HlsParser.prototype.setPresentationType_ = function(type) {
  this.presentationType_ = type;

  if (this.presentationTimeline_)
    this.presentationTimeline_.setStatic(!this.isLive_());

  if (!this.isLive_()) {
    if (this.updateTimer_ != null) {
      window.clearTimeout(this.updateTimer_);
      this.updateTimer_ = null;
      this.updatePeriod_ = null;
    }
  }
};


/**
 * @const {!Object.<string, shaka.hls.HlsParser.DrmParser_>}
 * @private
 */
shaka.hls.HlsParser.KEYFORMATS_TO_DRM_PARSERS_ = {
  /* TODO: https://github.com/google/shaka-player/issues/382
  'com.apple.streamingkeydelivery':
      shaka.hls.HlsParser.fairplayDrmParser_,
  */
  'urn:uuid:edef8ba9-79d6-4ace-a3c8-27dcd51d21ed':
      shaka.hls.HlsParser.widevineDrmParser_
};


/**
 * @enum {string}
 * @private
 */
shaka.hls.HlsParser.PresentationType_ = {
  VOD: 'VOD',
  EVENT: 'EVENT',
  LIVE: 'LIVE'
};


/**
 * @const {number}
 * @private
 */
shaka.hls.HlsParser.TS_TIMESCALE_ = 90000;


/**
 * At this value, timestamps roll over in TS content.
 * @const {number}
 * @private
 */
shaka.hls.HlsParser.TS_ROLLOVER_ = 0x200000000;


/**
 * The amount of data from the start of a segment we will try to fetch when we
 * need to know the segment start time.  This allows us to avoid fetching the
 * entire segment in many cases.
 *
 * @const {number}
 * @private
 */
shaka.hls.HlsParser.PARTIAL_SEGMENT_SIZE_ = 2048;


shaka.media.ManifestParser.registerParserByExtension(
    'm3u8', shaka.hls.HlsParser);
shaka.media.ManifestParser.registerParserByMime(
    'application/x-mpegurl', shaka.hls.HlsParser);
shaka.media.ManifestParser.registerParserByMime(
    'application/vnd.apple.mpegurl', shaka.hls.HlsParser);<|MERGE_RESOLUTION|>--- conflicted
+++ resolved
@@ -71,10 +71,7 @@
 
   /**
    * The key is a string of the form "<VIDEO URI> - <AUDIO URI>".
-<<<<<<< HEAD
-=======
    * TODO: should use original, resolved URIs, before redirects
->>>>>>> ddb62f25
    * @private {!Object.<string, shakaExtern.Variant>}
    */
   this.urisToVariantsMap_ = {};
@@ -491,11 +488,6 @@
     height = resBlocks[1];
   }
 
-<<<<<<< HEAD
-  var timeOffset = this.getTimeOffset_(playlist);
-
-=======
->>>>>>> ddb62f25
   // After filtering, this is a list of the media tags we will process to
   // combine with the variant tag (EXT-X-STREAM-INF) we are working on.
   var mediaTags = Utils.filterTagsByName(playlist.tags, 'EXT-X-MEDIA');
@@ -1004,47 +996,6 @@
           shaka.util.Error.Code.HLS_KEYFORMATS_NOT_SUPPORTED);
     }
 
-<<<<<<< HEAD
-    return this.guessMimeType_(type, codecs, segments[0].getUris()[0])
-        .then(function(mimeType) {
-          var stream = {
-            id: this.globalId_++,
-            createSegmentIndex: Promise.resolve.bind(Promise),
-            findSegmentPosition: segmentIndex.find.bind(segmentIndex),
-            getSegmentReference: segmentIndex.get.bind(segmentIndex),
-            initSegmentReference: initSegmentReference,
-            presentationTimeOffset: timeOffset || 0,
-            mimeType: mimeType,
-            codecs: codecs,
-            kind: kind,
-            encrypted: encrypted,
-            keyId: keyId,
-            language: language,
-            label: label || null,
-            type: type,
-            primary: primary,
-            // TODO: trick mode
-            trickModeVideo: null,
-            containsEmsgBoxes: false,
-            frameRate: undefined,
-            width: undefined,
-            height: undefined,
-            bandwidth: undefined,
-            roles: [],
-            channelsCount: channelsCount
-          };
-
-          this.streamsToIndexMap_[stream.id] = segmentIndex;
-
-          return {
-            stream: stream,
-            segmentIndex: segmentIndex,
-            drmInfos: drmInfos,
-            relativeUri: relativeUri,
-            lastSegmentSeen: segments[segments.length - 1]
-          };
-        }.bind(this));
-=======
     var stream = {
       id: this.globalId_++,
       createSegmentIndex: Promise.resolve.bind(Promise),
@@ -1083,7 +1034,6 @@
       maxTimestamp: lastEndTime,
       duration: duration
     };
->>>>>>> ddb62f25
   }.bind(this));
 };
 
@@ -1615,17 +1565,6 @@
 
 
 /**
-<<<<<<< HEAD
- * Attempts to guess which codecs from the codecs list belong to a given content
- * type.  Does not assume a single codec is anything special, and does not throw
- * if it fails to match.
- *
- * @param {!string} contentType
- * @param {!Array.<!string>} codecs
- * @return {?string} or null if no match is found
- * @private
- */
-=======
  * Parses a text segment to get its start time.
  *
  * @param {string} mimeType
@@ -1660,7 +1599,6 @@
  * @return {?string} or null if no match is found
  * @private
  */
->>>>>>> ddb62f25
 shaka.hls.HlsParser.prototype.guessCodecsSafe_ = function(contentType, codecs) {
   var ContentType = shaka.util.ManifestParserUtils.ContentType;
   var HlsParser = shaka.hls.HlsParser;
@@ -1717,24 +1655,12 @@
  *
  * @param {!string} contentType
  * @param {!string} codecs
-<<<<<<< HEAD
- * @param {!string} uri
-=======
  * @param {!shaka.hls.Playlist} playlist
->>>>>>> ddb62f25
  * @return {!Promise.<!string>}
  * @private
  * @throws {shaka.util.Error}
  */
 shaka.hls.HlsParser.prototype.guessMimeType_ =
-<<<<<<< HEAD
-    function(contentType, codecs, uri) {
-  var ContentType = shaka.util.ManifestParserUtils.ContentType;
-  var HlsParser = shaka.hls.HlsParser;
-
-  var blocks = uri.split('.');
-  var extension = blocks[blocks.length - 1];
-=======
     function(contentType, codecs, playlist) {
   var ContentType = shaka.util.ManifestParserUtils.ContentType;
   var HlsParser = shaka.hls.HlsParser;
@@ -1747,7 +1673,6 @@
 
   var parsedUri = new goog.Uri(firstSegmentUri);
   var extension = parsedUri.getPath().split('.').pop();
->>>>>>> ddb62f25
   var map = HlsParser.EXTENSION_MAP_BY_CONTENT_TYPE_[contentType];
 
   var mimeType = map[extension];
@@ -1879,8 +1804,6 @@
 
 /**
  * A list of regexps to detect well-known video codecs.
-<<<<<<< HEAD
-=======
  *
  * @const {!Array.<!RegExp>}
  * @private
@@ -1896,24 +1819,10 @@
 
 /**
  * A list of regexps to detect well-known audio codecs.
->>>>>>> ddb62f25
  *
  * @const {!Array.<!RegExp>}
  * @private
  */
-<<<<<<< HEAD
-shaka.hls.HlsParser.VIDEO_CODEC_REGEXPS_ = [
-  /^avc/,
-  /^hev/,
-  /^hvc/,
-  /^vp0?[89]/,
-  /^av1$/
-];
-
-
-/**
- * A list of regexps to detect well-known audio codecs.
-=======
 shaka.hls.HlsParser.AUDIO_CODEC_REGEXPS_ = [
   /^vorbis$/,
   /^opus$/,
@@ -1925,23 +1834,6 @@
 
 /**
  * A list of regexps to detect well-known text codecs.
->>>>>>> ddb62f25
- *
- * @const {!Array.<!RegExp>}
- * @private
- */
-<<<<<<< HEAD
-shaka.hls.HlsParser.AUDIO_CODEC_REGEXPS_ = [
-  /^vorbis$/,
-  /^opus$/,
-  /^flac$/,
-  /^mp4a/,
-  /^[ae]c-3$/
-];
-
-
-/**
- * A list of regexps to detect well-known text codecs.
  *
  * @const {!Array.<!RegExp>}
  * @private
@@ -1954,16 +1846,6 @@
 
 
 /**
-=======
-shaka.hls.HlsParser.TEXT_CODEC_REGEXPS_ = [
-  /^vtt$/,
-  /^wvtt/,
-  /^stpp/
-];
-
-
-/**
->>>>>>> ddb62f25
  * @const {!Object.<string, !Array.<!RegExp>>}
  * @private
  */
