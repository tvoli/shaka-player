/**
 * @license
 * Copyright 2016 Google Inc.
 *
 * Licensed under the Apache License, Version 2.0 (the "License");
 * you may not use this file except in compliance with the License.
 * You may obtain a copy of the License at
 *
 *     http://www.apache.org/licenses/LICENSE-2.0
 *
 * Unless required by applicable law or agreed to in writing, software
 * distributed under the License is distributed on an "AS IS" BASIS,
 * WITHOUT WARRANTIES OR CONDITIONS OF ANY KIND, either express or implied.
 * See the License for the specific language governing permissions and
 * limitations under the License.
 */


/** @externs */


/**
 * @typedef {{
 *   timestamp: number,
 *   id: number,
 *   type: string,
 *   fromAdaptation: boolean
 * }}
 *
 * @property {number} timestamp
 *   The timestamp the choice was made, in seconds since 1970
 *   (i.e. Date.now() / 1000).
 * @property {number} id
 *   The id of the stream that was chosen.
 * @property {string} type
 *   The type of stream chosen ('audio', 'text', or 'video')
 * @property {boolean} fromAdaptation
 *   True if the choice was made by AbrManager for adaptation; false if it
 *   was made by the application through selectTrack.
 * @exportDoc
 */
shakaExtern.StreamChoice;


/**
 * @typedef {{
 *   width: number,
 *   height: number,
 *   streamBandwidth: number,
 *
 *   decodedFrames: number,
 *   droppedFrames: number,
 *   estimatedBandwidth: number,
 *   playTime: number,
 *   bufferingTime: number,
 *
 *   switchHistory: !Array.<shakaExtern.StreamChoice>
 * }}
 *
 * @description
 * Contains statistics and information about the current state of the player.
 * This is meant for applications that want to log quality-of-experience (QoE)
 * or other stats.  These values will reset when load() is called again.
 *
 * @property {number} width
 *   The width of the current video track.
 * @property {number} height
 *   The height of the current video track.
 * @property {number} streamBandwidth
 *   The bandwidth required for the current streams (total, in bit/sec).
 *
 * @property {number} decodedFrames
 *   The total number of frames decoded by the Player.  This may be NaN if this
 *   is not supported by the browser.
 * @property {number} droppedFrames
 *   The total number of frames dropped by the Player.  This may be NaN if this
 *   is not supported by the browser.
 * @property {number} estimatedBandwidth
 *   The current estimated network bandwidth (in bit/sec).
 * @property {number} playTime
 *   The total time spent in a playing state in seconds.
 * @property {number} bufferingTime
 *   The total time spent in a buffering state in seconds.
 *
 * @property {!Array.<shakaExtern.StreamChoice>} switchHistory
 *   A history of the stream changes.
 * @exportDoc
 */
shakaExtern.Stats;


/**
 * @typedef {{
 *   id: number,
 *   active: boolean,
 *
 *   type: string,
 *   bandwidth: number,
 *
 *   language: string,
 *   kind: ?string,
 *   width: ?number,
 *   height: ?number,
 *   frameRate: ?number,
<<<<<<< HEAD
 *   codecs: ?string,
 *   sar: ?number,
 *   par: ?number
=======
 *   codecs: ?string
>>>>>>> f99471ae
 * }}
 *
 * @description
 * An object describing a media track.  This object should be treated as
 * read-only as changing any values does not have any effect.  This is the
 * public view of the Stream type.
 *
 * @property {number} id
 *   The unique ID of the track.
 * @property {boolean} active
 *   If true, this is the track is being streamed (another track may be
 *   visible/audible in the buffer).
 *
 * @property {string} type
 *   The type of track, one of 'audio', 'text', or 'video'.
 * @property {number} bandwidth
 *   The bandwidth required to play the track, in bits/sec.
 *
 * @property {string} language
 *   The language of the track, or '' for video tracks.  This is the exact
 *   value provided in the manifest; it may need to be normalized.
 * @property {?string} kind
 *   (only for text tracks) The kind of text track, either 'captions' or
 *   'subtitles'.
 * @property {?number} width
 *   (only for video tracks) The width of the track in pixels.
 * @property {?number} height
 *   (only for video tracks) The height of the track in pixels.
 * @property {?number} frameRate
 *   The video framerate provided in the manifest, if present.
 * @property {?string} codecs
 *   The audio/video codecs string provided in the manifest, if present.
<<<<<<< HEAD
 * @property {?number} sar
 *   The video aspect ratio provided in the manifest, if present.
 * @property {?number} par
 *   The video aspect ratio provided in the manifest, if present.
=======
>>>>>>> f99471ae
 * @exportDoc
 */
shakaExtern.Track;


/**
 * @typedef {{
 *   minWidth: number,
 *   maxWidth: number,
 *   minHeight: number,
 *   maxHeight: number,
 *   minPixels: number,
 *   maxPixels: number,
 *
 *   minAudioBandwidth: number,
 *   maxAudioBandwidth: number,
 *   minVideoBandwidth: number,
 *   maxVideoBandwidth: number
 * }}
 *
 * @description
 * An object describing application restrictions on what tracks can play.  All
 * restrictions must be fulfilled for a track to be playable.  If a track does
 * not meet the restrictions, it will not appear in the track list and it will
 * not be played.
 *
 * @property {number} minWidth
 *   The minimum width of a video track, in pixels.
 * @property {number} maxWidth
 *   The maximum width of a video track, in pixels.
 * @property {number} minHeight
 *   The minimum height of a video track, in pixels.
 * @property {number} maxHeight
 *   The maximum height of a video track, in pixels.
 * @property {number} minPixels
 *   The minimum number of total pixels in a video track (i.e. width * height).
 * @property {number} maxPixels
 *   The maximum number of total pixels in a video track (i.e. width * height).
 *
 * @property {number} minAudioBandwidth
 *   The minimum bandwidth of an audio track, in bit/sec.
 * @property {number} maxAudioBandwidth
 *   The maximum bandwidth of an audio track, in bit/sec.
 * @property {number} minVideoBandwidth
 *   The minimum bandwidth of a video track, in bit/sec.
 * @property {number} maxVideoBandwidth
 *   The maximum bandwidth of a video track, in bit/sec.
 * @exportDoc
 */
shakaExtern.Restrictions;


/**
 * @typedef {{
 *   persistentState: boolean
 * }}
 *
 * @property {boolean} persistentState
 *   Whether this key system supports persistent state.
 */
shakaExtern.DrmSupportType;


/**
 * @typedef {{
 *   manifest: !Object.<string, boolean>,
 *   media: !Object.<string, boolean>,
 *   drm: !Object.<string, ?shakaExtern.DrmSupportType>
 * }}
 *
 * @description
 * An object detailing browser support for various features.
 *
 * @property {!Object.<string, boolean>} manifest
 *   A map of supported manifest types.
 *   The keys are manifest MIME types and file extensions.
 * @property {!Object.<string, boolean>} media
 *   A map of supported media types.
 *   The keys are media MIME types.
 * @property {!Object.<string, ?shakaExtern.DrmSupportType>} drm
 *   A map of supported key systems.
 *   The keys are the key system names.  The value is null if it is not
 *   supported.  Key systems not probed will not be in this dictionary.
 *
 * @exportDoc
 */
shakaExtern.SupportType;


/**
 * @typedef {{
 *   schemeIdUri: string,
 *   value: string,
 *   timescale: number,
 *   presentationTimeDelta: number,
 *   eventDuration: number,
 *   id: number,
 *   messageData: Uint8Array
 * }}
 *
 * @description
 * Contains information about an EMSG MP4 box.
 *
 * @property {string} schemeIdUri
 *    Identifies the message scheme.
 * @property {string} value
 *    Specifies the value for the event.
 * @property {number} timescale
 *    Provides the timescale, in ticks per second,
 *    for the time and duration fields within this box.
 * @property {number} presentationTimeDelta
 *    Provides the Media Presentation time delta of the media presentation
 *    time of the event and the earliest presentation time in this segment.
 * @property {number} eventDuration
 *    Provides the duration of event in media presentation time.
 * @property {number} id
 *    A field identifying this instance of the message.
 * @property {Uint8Array} messageData
 *    Body of the message.
 * @exportDoc
 */
shakaExtern.EmsgInfo;


/**
 * @typedef {function(!Element):Array.<shakaExtern.DrmInfo>}
 * @see shakaExtern.DashManifestConfiguration
 * @exportDoc
 */
shakaExtern.DashContentProtectionCallback;


/**
 * @typedef {{
 *   distinctiveIdentifierRequired: boolean,
 *   persistentStateRequired: boolean,
 *   videoRobustness: string,
 *   audioRobustness: string,
 *   serverCertificate: Uint8Array
 * }}
 *
 * @property {boolean} distinctiveIdentifierRequired
 *   <i>Defaults to false.</i> <br>
 *   True if the application requires the key system to support distinctive
 *   identifiers.
 * @property {boolean} persistentStateRequired
 *   <i>Defaults to false.</i> <br>
 *   True if the application requires the key system to support persistent
 *   state, e.g., for persistent license storage.
 * @property {string} videoRobustness
 *   A key-system-specific string that specifies a required security level for
 *   video.
 *   <i>Defaults to '', i.e., no specific robustness required.</i> <br>
 * @property {string} audioRobustness
 *   A key-system-specific string that specifies a required security level for
 *   audio.
 *   <i>Defaults to '', i.e., no specific robustness required.</i> <br>
 * @property {Uint8Array} serverCertificate
 *   <i>Defaults to null, i.e., certificate will be requested from the license
 *   server if required.</i> <br>
 *   A key-system-specific server certificate used to encrypt license requests.
 *   Its use is optional and is meant as an optimization to avoid a round-trip
 *   to request a certificate.
 *
 * @exportDoc
 */
shakaExtern.AdvancedDrmConfiguration;


/**
 * @typedef {{
 *   retryParameters: shakaExtern.RetryParameters,
 *   servers: !Object.<string, string>,
 *   clearKeys: !Object.<string, string>,
 *   delayLicenseRequestUntilPlayed: boolean,
 *   advanced: Object.<string, shakaExtern.AdvancedDrmConfiguration>
 * }}
 *
 * @property {shakaExtern.RetryParameters} retryParameters
 *   Retry parameters for license requests.
 * @property {!Object.<string, string>} servers
 *   <i>Required for all but the clear key CDM.</i> <br>
 *   A dictionary which maps key system IDs to their license servers.
 *   For example, {'com.widevine.alpha': 'http://example.com/drm'}.
 * @property {!Object.<string, string>} clearKeys
 *   <i>Forces the use of the Clear Key CDM.</i>
 *   A map of key IDs (hex) to keys (hex).
 * @property {boolean} delayLicenseRequestUntilPlayed
 *   <i>Defaults to false.</i> <br>
 *   True to configure drm to delay sending a license request until a user
 *   actually starts playing content.
 * @property {Object.<string, shakaExtern.AdvancedDrmConfiguration>} advanced
 *   <i>Optional.</i> <br>
 *   A dictionary which maps key system IDs to advanced DRM configuration for
 *   those key systems.
 *
 * @exportDoc
 */
shakaExtern.DrmConfiguration;


/**
 * @typedef {{
 *   customScheme: shakaExtern.DashContentProtectionCallback,
 *   clockSyncUri: string
 * }}
 *
 * @property {shakaExtern.DashContentProtectionCallback} customScheme
 *   If given, invoked by a DASH manifest parser to interpret custom or
 *   non-standard DRM schemes found in the manifest.  The argument is a
 *   ContentProtection node.  Return null if not recognized.
 * @property {string} clockSyncUri
 *   A default clock sync URI to be used with live streams which do not
 *   contain any clock sync information.  The "Date" header from this URI
 *   will be used to determine the current time.
 *
 * @exportDoc
 */
shakaExtern.DashManifestConfiguration;


/**
 * @typedef {{
 *   retryParameters: shakaExtern.RetryParameters,
 *   dash: shakaExtern.DashManifestConfiguration
 * }}
 *
 * @property {shakaExtern.RetryParameters} retryParameters
 *   Retry parameters for manifest requests.
 * @property {shakaExtern.DashManifestConfiguration} dash
 *   Advanced parameters used by the DASH manifest parser.
 *
 * @exportDoc
 */
shakaExtern.ManifestConfiguration;


/**
 * @typedef {{
 *   retryParameters: shakaExtern.RetryParameters,
 *   rebufferingGoal: number,
 *   bufferingGoal: number,
 *   bufferBehind: number,
 *   ignoreTextStreamFailures: boolean,
 *   useRelativeCueTimestamps: boolean
 * }}
 *
 * @description
 * The StreamingEngine's configuration options.
 *
 * @property {shakaExtern.RetryParameters} retryParameters
 *   Retry parameters for segment requests.
 * @property {number} rebufferingGoal
 *   The minimum number of seconds of content that the StreamingEngine must
 *   buffer before it can begin playback or can continue playback after it has
 *   entered into a buffering state (i.e., after it has depleted one more
 *   more of its buffers).
 * @property {number} bufferingGoal
 *   The number of seconds of content that the StreamingEngine will attempt to
 *   buffer ahead of the playhead. This value must be greater than or equal to
 *   the rebuffering goal.
 * @property {number} bufferBehind
 *   The maximum number of seconds of content that the StreamingEngine will keep
 *   in buffer behind the playhead when it appends a new media segment.
 *   The StreamingEngine will evict content to meet this limit.
 * @property {boolean} ignoreTextStreamFailures
 *   If true, the player will ignore text stream failures and proceed to play
 *   other streams.
 * @property {boolean} useRelativeCueTimestamps
 *   If true, WebVTT cue timestamps will be treated as relative to the start
 *   time of the VTT segment. Defaults to false.
 * @exportDoc
 */
shakaExtern.StreamingConfiguration;


/**
 * @typedef {{
 *   manager: shakaExtern.AbrManager,
 *   enabled: boolean,
 *   defaultBandwidthEstimate: number
 * }}
 *
 * @property {shakaExtern.AbrManager} manager
 *   The AbrManager instance.
 * @property {boolean} enabled
 *   If true, enable adaptation by the current AbrManager.  Defaults to true.
 * @property {number} defaultBandwidthEstimate
 *   The default bandwidth estimate to use if there is not enough data, in
 *   bit/sec.
 * @exportDoc
 */
shakaExtern.AbrConfiguration;


/**
 * @typedef {{
 *   drm: shakaExtern.DrmConfiguration,
 *   manifest: shakaExtern.ManifestConfiguration,
 *   streaming: shakaExtern.StreamingConfiguration,
 *   abr: shakaExtern.AbrConfiguration,
 *   preferredAudioLanguage: string,
 *   preferredTextLanguage: string,
 *   restrictions: shakaExtern.Restrictions
 * }}
 *
 * @property {shakaExtern.DrmConfiguration} drm
 *   DRM configuration and settings.
 * @property {shakaExtern.ManifestConfiguration} manifest
 *   Manifest configuration and settings.
 * @property {shakaExtern.StreamingConfiguration} streaming
 *   Streaming configuration and settings.
 * @property {shakaExtern.AbrConfiguration} abr
 *   ABR configuration and settings.
 * @property {string} preferredAudioLanguage
 *   The preferred language to use for audio tracks.  If not given it will use
 *   the 'main' track.
 *   Changing this during playback will cause the language selection algorithm
 *   to run again, and may change the active audio track.
 * @property {string} preferredTextLanguage
 *   The preferred language to use for text tracks.  If a matching text track
 *   is found, and the selected audio and text tracks have different languages,
 *   the text track will be shown.
 *   Changing this during playback will cause the language selection algorithm
 *   to run again, and may change the active text track.
 * @property {shakaExtern.Restrictions} restrictions
 *   The application restrictions to apply to the tracks.  The track must
 *   meet all the restrictions to be playable.
 * @exportDoc
 */
shakaExtern.PlayerConfiguration;<|MERGE_RESOLUTION|>--- conflicted
+++ resolved
@@ -102,13 +102,9 @@
  *   width: ?number,
  *   height: ?number,
  *   frameRate: ?number,
-<<<<<<< HEAD
  *   codecs: ?string,
  *   sar: ?number,
  *   par: ?number
-=======
- *   codecs: ?string
->>>>>>> f99471ae
  * }}
  *
  * @description
@@ -141,13 +137,10 @@
  *   The video framerate provided in the manifest, if present.
  * @property {?string} codecs
  *   The audio/video codecs string provided in the manifest, if present.
-<<<<<<< HEAD
  * @property {?number} sar
  *   The video aspect ratio provided in the manifest, if present.
  * @property {?number} par
  *   The video aspect ratio provided in the manifest, if present.
-=======
->>>>>>> f99471ae
  * @exportDoc
  */
 shakaExtern.Track;
