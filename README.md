--- conflicted
+++ resolved
@@ -14,44 +14,6 @@
 light, simple, and free from third-party dependencies. Everything you need to
 build and deploy is in the sources.
 
-<<<<<<< HEAD
-Shaka Player supports any browser that supports the necessary web standards.
-It is actively tested with:
-  - Chrome on Linux, Mac, Windows, Android, and ChromeOS
-  - Chromecast
-  - Firefox on Linux, Mac, and Windows
-  - Microsoft Edge
-  - IE 11
-  - Safari
-  - 2017 Tizen TV
-  - [Widevine][]
-  - [PlayReady][]
-
-Shaka Player supports:
-  - Streaming formats:
-    - [DASH][]
-    - [HLS][]
-  - protected content:
-    - [Widevine][]
-    - [PlayReady][]
-    - Clear Key
-    - any other [EME][]-compliant DRM system
-  - media formats:
-    - ISO-BMFF / MP4
-    - [WebM][] (depends on browser support)
-    - MPEG2-TS (depends on browser support)
-    - [WebVTT][]
-    - [TTML][]
-  - [Chromecast][]
-  - offline playback:
-    - clear content (all browsers)
-    - protected content (depends on browser support)
-
-*Please note that Shaka Player cannot support iOS or IE11 on Windows 7
-due to a lack of [MediaSource Extensions][] on those platforms.*
-
-=======
->>>>>>> ddb62f25
 [DASH]: http://dashif.org/
 [HLS]: https://developer.apple.com/streaming/
 [MediaSource Extensions]: https://www.w3.org/TR/media-source/
@@ -192,10 +154,7 @@
 
  * [hosted demo](http://shaka-player-demo.appspot.com) (sources in `demo/`)
  * [hosted builds on cdnjs](https://cdnjs.com/libraries/shaka-player)
-<<<<<<< HEAD
-=======
  * [hosted builds on Google Hosted Libraries](https://developers.google.com/speed/libraries/#shaka-player)
->>>>>>> ddb62f25
  * [announcement list](https://groups.google.com/forum/#!forum/shaka-player-users)
      (join for release and survey announcements)
  * [hosted API docs](http://shaka-player-demo.appspot.com/docs/api/index.html)
