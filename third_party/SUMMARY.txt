closure/compiler.jar
<<<<<<< HEAD
  The closure compiler, v20161024, by Google.
=======
  The closure compiler, v20170218, by Google.
>>>>>>> f99471ae
  Apache v2.0 license.
  https://github.com/google/closure-compiler

closure/goog
  The closure library (modified), by Google.
  Apache v2.0 license.
  https://github.com/google/closure-library

closure/deps
  The closure dependency generator, part of the closure library, by Google.
  Apache v2.0 license.
  https://github.com/google/closure-library

gjslint/closure_linter-2.3.13
  The closure JavaScript linter, by Google.
  Apache v2.0 license.
  https://code.google.com/p/closure-linter/

gjslint/python-gflags-2.0
  A python command-line parser, needed by the closure linter, by Google.
  BSD-style license (3-clause).
  https://code.google.com/p/python-gflags/

jsdoc
  JSDoc 3 documentation generator (modified), by Michael Matthews.
  Apache v2.0 license.
  https://github.com/jsdoc3/jsdoc<|MERGE_RESOLUTION|>--- conflicted
+++ resolved
@@ -1,9 +1,5 @@
 closure/compiler.jar
-<<<<<<< HEAD
-  The closure compiler, v20161024, by Google.
-=======
   The closure compiler, v20170218, by Google.
->>>>>>> f99471ae
   Apache v2.0 license.
   https://github.com/google/closure-compiler
 
