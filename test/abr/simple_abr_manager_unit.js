--- conflicted
+++ resolved
@@ -21,7 +21,6 @@
   var audioStreamSet;
   var videoStreamSet;
   var streamSetsByType;
-  var sufficientBWMultiplier = 1.06;
 
   beforeAll(function() {
     jasmine.clock().install();
@@ -123,12 +122,10 @@
 
     // Simulate some segments being downloaded just above the desired
     // bandwidth.
-    var bytesPerSecond =
-        sufficientBWMultiplier * (audioBandwidth + videoBandwidth) / 8.0;
+    var bytesPerSecond = 1.1 * (audioBandwidth + videoBandwidth) / 8.0;
 
     var bandwidthKbps = (audioBandwidth + videoBandwidth) / 1000.0;
-    var description =
-        'picks correct video Stream at ' + bandwidthKbps + ' kbps';
+    var description = 'picks correct Stream at ' + bandwidthKbps + ' kbps';
 
     it(description, function() {
       abrManager.chooseStreams(streamSetsByType);
@@ -150,155 +147,125 @@
     });
   });
 
-  [5e5, 6e5].forEach(function(audioBandwidth) {
-    var videoBandwidth = 1e6;
-
-    // Simulate some segments being downloaded just above the desired
-    // bandwidth.
-    var bytesPerSecond =
-        sufficientBWMultiplier * (audioBandwidth + videoBandwidth) / 8.0;
-
-<<<<<<< HEAD
-    var bandwidthKbps = (audioBandwidth + videoBandwidth) / 1000.0;
-    var description =
-        'picks correct audio Stream at ' + bandwidthKbps + ' kbps';
-
-    it(description, function() {
-      abrManager.chooseStreams(streamSetsByType);
-
-      abrManager.segmentDownloaded(0, 1000, bytesPerSecond);
-      abrManager.segmentDownloaded(1000, 2000, bytesPerSecond);
-
-      abrManager.enable();
-
-      // Make another call to segmentDownloaded() so switchCallback() is
-      // called.
-      abrManager.segmentDownloaded(3000, 4000, bytesPerSecond);
-
-      expect(switchCallback).toHaveBeenCalled();
-      expect(switchCallback.calls.argsFor(0)[0]).toEqual({
-        'audio': jasmine.objectContaining({bandwidth: audioBandwidth}),
-        'video': jasmine.objectContaining({bandwidth: videoBandwidth})
-      });
-    });
-  });
-
-  it('can handle 0 duration segments', function() {
+  it('does not call switchCallback() if not enabled', function() {
     var audioBandwidth = 5e5;
     var videoBandwidth = 2e6;
-    var bytesPerSecond =
-        sufficientBWMultiplier * (audioBandwidth + videoBandwidth) / 8.0;
-
-    abrManager.chooseStreams(streamSetsByType);
-
-    // 0 duration segment shouldn't cause us to get stuck on the lowest variant
-    abrManager.segmentDownloaded(1000, 1000, bytesPerSecond);
+    var bytesPerSecond = 1.1 * (audioBandwidth + videoBandwidth) / 8.0;
+
+    abrManager.chooseStreams(streamSetsByType);
+
+    // Don't enable AbrManager.
+    abrManager.segmentDownloaded(0, 1000, bytesPerSecond);
     abrManager.segmentDownloaded(2000, 3000, bytesPerSecond);
-
-    abrManager.enable();
-
     abrManager.segmentDownloaded(4000, 5000, bytesPerSecond);
+    expect(switchCallback).not.toHaveBeenCalled();
+  });
+
+  it('does not call switchCallback() in switch interval', function() {
+    var audioBandwidth = 5e5;
+    var videoBandwidth = 3e6;
+    var bytesPerSecond = 1.1 * (audioBandwidth + videoBandwidth) / 8.0;
+
+    abrManager.chooseStreams(streamSetsByType);
+
+    abrManager.segmentDownloaded(0, 1000, bytesPerSecond);
+    abrManager.segmentDownloaded(2000, 3000, bytesPerSecond);
+
+    abrManager.enable();
+
+    abrManager.segmentDownloaded(3000, 4000, bytesPerSecond);
+    expect(switchCallback).toHaveBeenCalled();
+    switchCallback.calls.reset();
+
+    // Simulate drop in bandwidth.
+    audioBandwidth = 5e5;
+    videoBandwidth = 1e6;
+    bytesPerSecond = 0.9 * (audioBandwidth + videoBandwidth) / 8.0;
+
+    abrManager.segmentDownloaded(5000, 6000, bytesPerSecond);
+    abrManager.segmentDownloaded(7000, 8000, bytesPerSecond);
+
+    // Stay inside switch interval.
+    shaka.test.Util.fakeEventLoop(
+        (shaka.abr.SimpleAbrManager.SWITCH_INTERVAL_MS / 1000.0) - 2);
+    abrManager.segmentDownloaded(10000, 11000, bytesPerSecond);
+
+    expect(switchCallback).not.toHaveBeenCalled();
+
+    // Move outside switch interval.
+    shaka.test.Util.fakeEventLoop(3);
+    abrManager.segmentDownloaded(12000, 13000, bytesPerSecond);
 
     expect(switchCallback).toHaveBeenCalled();
     expect(switchCallback.calls.argsFor(0)[0]).toEqual({
       'audio': jasmine.objectContaining({bandwidth: audioBandwidth}),
       'video': jasmine.objectContaining({bandwidth: videoBandwidth})
     });
-=======
-    // Don't enable AbrManager.
-    abrManager.segmentDownloaded(0, 1000, bytesPerSecond);
-    abrManager.segmentDownloaded(2000, 3000, bytesPerSecond);
-    abrManager.segmentDownloaded(4000, 5000, bytesPerSecond);
-    expect(switchCallback).not.toHaveBeenCalled();
->>>>>>> f99471ae
-  });
-
-  it('picks lowest audio Stream when there is insufficient bandwidth',
-      function() {
-        // The lowest audio track will only be chosen if needed to fit the
-        // the lowest video track.
-        var audioBandwidth = 4e5;
-        var videoBandwidth = 5e5;
-
-        // Simulate some segments being downloaded just above the desired
-        // bandwidth.
-        var bytesPerSecond =
-            sufficientBWMultiplier * (audioBandwidth + videoBandwidth) / 8.0;
-
-        abrManager.chooseStreams(streamSetsByType);
-
-        abrManager.segmentDownloaded(0, 1000, bytesPerSecond);
-        abrManager.segmentDownloaded(1000, 2000, bytesPerSecond);
-
-        abrManager.enable();
-
-        // Make another call to segmentDownloaded() so switchCallback() is
-        // called.
-        abrManager.segmentDownloaded(3000, 4000, bytesPerSecond);
-
-        expect(switchCallback).toHaveBeenCalled();
-        expect(switchCallback.calls.argsFor(0)[0]).toEqual({
-          'audio': jasmine.objectContaining({bandwidth: audioBandwidth}),
-          'video': jasmine.objectContaining({bandwidth: videoBandwidth})
-        });
-      });
-
-  it('does not call switchCallback() if not enabled', function() {
+  });
+
+  it('does not clear the buffer on upgrade', function() {
+    // Simulate some segments being downloaded at a high rate, to trigger an
+    // upgrade.
+    var audioBandwidth = 5e5;
+    var videoBandwidth = 4e6;
+    var bytesPerSecond = 1.1 * (audioBandwidth + videoBandwidth) / 8.0;
+
+    abrManager.chooseStreams(streamSetsByType);
+
+    abrManager.segmentDownloaded(0, 1000, bytesPerSecond);
+    abrManager.segmentDownloaded(1000, 2000, bytesPerSecond);
+
+    abrManager.enable();
+
+    // Make another call to segmentDownloaded(). switchCallback() will be
+    // called to upgrade.
+    abrManager.segmentDownloaded(3000, 4000, bytesPerSecond);
+
+    // The second parameter is missing to indicate that the buffer should not be
+    // cleared.
+    expect(switchCallback).toHaveBeenCalledWith(jasmine.any(Object));
+  });
+
+  it('does not clear the buffer on downgrade', function() {
+    // Simulate some segments being downloaded at a low rate, to trigger a
+    // downgrade.
+    var audioBandwidth = 5e5;
+    var videoBandwidth = 5e5;
+    var bytesPerSecond = 1.1 * (audioBandwidth + videoBandwidth) / 8.0;
+
+    // Set the default high so that the initial choice will be high-quality.
+    abrManager.setDefaultEstimate(4e6);
+    abrManager.chooseStreams(streamSetsByType);
+
+    abrManager.segmentDownloaded(0, 1000, bytesPerSecond);
+    abrManager.segmentDownloaded(1000, 2000, bytesPerSecond);
+
+    abrManager.enable();
+
+    // Make another call to segmentDownloaded(). switchCallback() will be
+    // called to downgrade.
+    abrManager.segmentDownloaded(3000, 4000, bytesPerSecond);
+
+    // The second parameter is missing to indicate that the buffer should not be
+    // cleared.
+    expect(switchCallback).toHaveBeenCalledWith(jasmine.any(Object));
+  });
+
+  it('can handle 0 duration segments', function() {
     var audioBandwidth = 5e5;
     var videoBandwidth = 2e6;
     var bytesPerSecond =
-        sufficientBWMultiplier * (audioBandwidth + videoBandwidth) / 8.0;
-
-    abrManager.chooseStreams(streamSetsByType);
-
-    // Don't enable AbrManager.
-    abrManager.segmentDownloaded(0, 1000, bytesPerSecond);
+        1.1 * (audioBandwidth + videoBandwidth) / 8.0;
+
+    abrManager.chooseStreams(streamSetsByType);
+
+    // 0 duration segment shouldn't cause us to get stuck on the lowest variant
+    abrManager.segmentDownloaded(1000, 1000, bytesPerSecond);
     abrManager.segmentDownloaded(2000, 3000, bytesPerSecond);
+
+    abrManager.enable();
+
     abrManager.segmentDownloaded(4000, 5000, bytesPerSecond);
-    expect(switchCallback).not.toHaveBeenCalled();
-  });
-
-  it('does not call switchCallback() in switch interval', function() {
-    var audioBandwidth = 5e5;
-    var videoBandwidth = 3e6;
-    var bytesPerSecond =
-        sufficientBWMultiplier * (audioBandwidth + videoBandwidth) / 8.0;
-
-    abrManager.chooseStreams(streamSetsByType);
-
-    abrManager.segmentDownloaded(0, 1000, bytesPerSecond);
-    abrManager.segmentDownloaded(2000, 3000, bytesPerSecond);
-
-    abrManager.enable();
-
-    abrManager.segmentDownloaded(3000, 4000, bytesPerSecond);
-    expect(switchCallback).toHaveBeenCalled();
-    switchCallback.calls.reset();
-
-    // Simulate drop in bandwidth.
-    audioBandwidth = 5e5;
-    videoBandwidth = 1e6;
-    bytesPerSecond =
-        sufficientBWMultiplier * (audioBandwidth + videoBandwidth) / 8.0;
-
-    abrManager.segmentDownloaded(4000, 5000, bytesPerSecond);
-    abrManager.segmentDownloaded(5000, 6000, bytesPerSecond);
-    abrManager.segmentDownloaded(6000, 7000, bytesPerSecond);
-    abrManager.segmentDownloaded(7000, 8000, bytesPerSecond);
-    abrManager.segmentDownloaded(8000, 9000, bytesPerSecond);
-    abrManager.segmentDownloaded(9000, 10000, bytesPerSecond);
-    abrManager.segmentDownloaded(10000, 11000, bytesPerSecond);
-
-    // Stay inside switch interval.
-    shaka.test.Util.fakeEventLoop(
-        (shaka.abr.SimpleAbrManager.SWITCH_INTERVAL_MS / 1000.0) - 2);
-    abrManager.segmentDownloaded(10000, 11000, bytesPerSecond);
-
-    expect(switchCallback).not.toHaveBeenCalled();
-
-    // Move outside switch interval.
-    shaka.test.Util.fakeEventLoop(3);
-    abrManager.segmentDownloaded(12000, 13000, bytesPerSecond);
 
     expect(switchCallback).toHaveBeenCalled();
     expect(switchCallback.calls.argsFor(0)[0]).toEqual({
@@ -306,80 +273,4 @@
       'video': jasmine.objectContaining({bandwidth: videoBandwidth})
     });
   });
-
-  it('does not clear the buffer on upgrade', function() {
-    // Simulate some segments being downloaded at a high rate, to trigger an
-    // upgrade.
-    var audioBandwidth = 5e5;
-    var videoBandwidth = 4e6;
-    var bytesPerSecond =
-        sufficientBWMultiplier * (audioBandwidth + videoBandwidth) / 8.0;
-
-    abrManager.chooseStreams(streamSetsByType);
-
-    abrManager.segmentDownloaded(0, 1000, bytesPerSecond);
-    abrManager.segmentDownloaded(1000, 2000, bytesPerSecond);
-
-    abrManager.enable();
-
-    // Make another call to segmentDownloaded(). switchCallback() will be
-    // called to upgrade.
-    abrManager.segmentDownloaded(3000, 4000, bytesPerSecond);
-
-    // The second parameter is missing to indicate that the buffer should not be
-    // cleared.
-    expect(switchCallback).toHaveBeenCalledWith(jasmine.any(Object));
-  });
-
-  it('does not clear the buffer on downgrade', function() {
-    // Simulate some segments being downloaded at a low rate, to trigger a
-    // downgrade.
-    var audioBandwidth = 5e5;
-    var videoBandwidth = 5e5;
-    var bytesPerSecond =
-        sufficientBWMultiplier * (audioBandwidth + videoBandwidth) / 8.0;
-
-    // Set the default high so that the initial choice will be high-quality.
-    abrManager.setDefaultEstimate(4e6);
-    abrManager.chooseStreams(streamSetsByType);
-
-    abrManager.segmentDownloaded(0, 1000, bytesPerSecond);
-    abrManager.segmentDownloaded(1000, 2000, bytesPerSecond);
-
-    abrManager.enable();
-
-    // Make another call to segmentDownloaded(). switchCallback() will be
-    // called to downgrade.
-    abrManager.segmentDownloaded(3000, 4000, bytesPerSecond);
-
-    // The second parameter is missing to indicate that the buffer should not be
-    // cleared.
-    expect(switchCallback).toHaveBeenCalledWith(jasmine.any(Object));
-<<<<<<< HEAD
-=======
-  });
-
-  it('can handle 0 duration segments', function() {
-    var audioBandwidth = 5e5;
-    var videoBandwidth = 2e6;
-    var bytesPerSecond =
-        1.1 * (audioBandwidth + videoBandwidth) / 8.0;
-
-    abrManager.chooseStreams(streamSetsByType);
-
-    // 0 duration segment shouldn't cause us to get stuck on the lowest variant
-    abrManager.segmentDownloaded(1000, 1000, bytesPerSecond);
-    abrManager.segmentDownloaded(2000, 3000, bytesPerSecond);
-
-    abrManager.enable();
-
-    abrManager.segmentDownloaded(4000, 5000, bytesPerSecond);
-
-    expect(switchCallback).toHaveBeenCalled();
-    expect(switchCallback.calls.argsFor(0)[0]).toEqual({
-      'audio': jasmine.objectContaining({bandwidth: audioBandwidth}),
-      'video': jasmine.objectContaining({bandwidth: videoBandwidth})
-    });
->>>>>>> f99471ae
-  });
 });