--- conflicted
+++ resolved
@@ -972,8 +972,6 @@
         }).catch(fail).then(done);
   });
 
-<<<<<<< HEAD
-=======
   it('skips unrecognized EssentialProperty elements', function(done) {
     var manifestText = [
       '<MPD minBufferTime="PT75S">',
@@ -1003,7 +1001,6 @@
         }).catch(fail).then(done);
   });
 
->>>>>>> f99471ae
   it('sets contentType to text for embedded text mime types', function(done) {
     // One MIME type for embedded TTML, one for embedded WebVTT.
     // One MIME type specified on AdaptationSet, on one Representation.
@@ -1034,8 +1031,6 @@
           expect(manifest.periods[0].streamSets[1].type).toBe('text');
         }).catch(fail).then(done);
   });
-<<<<<<< HEAD
-=======
 
   /**
    * @param {string} manifestText
@@ -1058,5 +1053,4 @@
         .catch(fail)
         .then(done);
   }
->>>>>>> f99471ae
 });