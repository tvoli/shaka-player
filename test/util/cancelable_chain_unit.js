/**
 * @license
 * Copyright 2016 Google Inc.
 *
 * Licensed under the Apache License, Version 2.0 (the "License");
 * you may not use this file except in compliance with the License.
 * You may obtain a copy of the License at
 *
 *     http://www.apache.org/licenses/LICENSE-2.0
 *
 * Unless required by applicable law or agreed to in writing, software
 * distributed under the License is distributed on an "AS IS" BASIS,
 * WITHOUT WARRANTIES OR CONDITIONS OF ANY KIND, either express or implied.
 * See the License for the specific language governing permissions and
 * limitations under the License.
 */

describe('CancelableChain', function() {
  /** @type {!shaka.util.CancelableChain} */
  var chain;

  beforeEach(function() {
    chain = new shaka.util.CancelableChain();
  });

  it('functions like a simple Promise chain', function(done) {
    var delayStart;

    chain.then(function(data) {
      expect(data).toBe(undefined);
      return 1;
    }).then(function(data) {
      expect(data).toEqual(1);
      return 'abc';
    }).then(function(data) {
      expect(data).toEqual('abc');
      return true;
    }).then(function(data) {
      expect(data).toBe(true);
      return { 'testing': 'complex' };
    }).then(function(data) {
      expect(data).toEqual({ 'testing': 'complex' });
      return ['a', 5, false];
    }).then(function(data) {
      expect(data).toEqual(['a', 5, false]);
      return Promise.resolve(73);
    }).then(function(data) {
      expect(data).toEqual(73);

      delayStart = Date.now();
      var p = new shaka.util.PublicPromise();
      setTimeout(p.resolve.bind(p, 'delayed'), 200);
      return p;
    }).then(function(data) {
      var delay = Date.now() - delayStart;
      expect(data).toEqual('delayed');
      expect(delay).toBeGreaterThan(198);
    }).finalize().catch(fail).then(done);
  });

  it('must be finalized to catch failures', function() {
    // compiler workaround
    var catchMethod = /** @type {Object} */(chain)['catch'];

    // no chain.catch
    expect(catchMethod).toBe(undefined);
    // no second argument on chain.then
    expect(chain.then.length).toBe(1);
    // finalize returns the final Promise, where errors are received.
    expect(chain.finalize().catch).toEqual(jasmine.any(Function));
  });

  it('stops accepting new stages after being finalized', function(done) {
    chain.then(function() {
      return shaka.test.Util.delay(0.5);
    });

    var p = chain.finalize();
    expect(chain.then).toThrow(jasmine.any(TypeError));
    p.catch(fail).then(done);
  });

  it('returns the same promise after being finalized', function() {
    var p = chain.then(function() { return 1; }).finalize();
    expect(chain.finalize()).toBe(p);
  });

  describe('cancel', function() {
    var cannedError;

    beforeAll(function() {
      cannedError = new shaka.util.Error(
          shaka.util.Error.Severity.CRITICAL,
          shaka.util.Error.Category.PLAYER,
          shaka.util.Error.Code.LOAD_INTERRUPTED);
    });

    it('stops executing subsequent stages', function(done) {
      var block = new shaka.util.PublicPromise();

      var firstStageComplete = false;
      var secondStageComplete = false;
      var p = chain.then(function() {
        firstStageComplete = true;
        // Now block the chain.
        return block;
      }).then(function() {
        secondStageComplete = true;
      }).finalize();

      // The following "then(fail)" won't execute because we cancel the chain.
      p.then(fail).catch(function(reason) {
        expect(firstStageComplete).toBe(true);
        expect(secondStageComplete).toBe(false);
        expect(reason).toBe(cannedError);
      }).then(done);

      // Now cancel the chain.
      chain.cancel(cannedError);
      // The cancelation won't be processed until the chain is unblocked.
      block.resolve();
    });

    it('multiple calls result in the same Promise', function(done) {
      var block = new shaka.util.PublicPromise();
      var p = chain.then(function() {
        return block;
      }).finalize();

      var ownerDone = p.then(fail).catch(function(reason) {
        expect(reason).toBe(cannedError);
      });

      var chainDone1 = chain.cancel(cannedError);
      var chainDone2 = chain.cancel(cannedError);
      // These are the same Promise.
      expect(chainDone1).toBe(chainDone2);

      // The cancelation won't be processed until the chain is unblocked.
      block.resolve();

      Promise.all([ownerDone, chainDone1, chainDone2]).catch(fail).then(done);
    });

    it('works even during the final stage', function(done) {
      var block = new shaka.util.PublicPromise();
      var stageComplete = false;
      var p = chain.then(function() {
        stageComplete = true;
        return block;
      }).finalize();

      p.then(fail).catch(function(reason) {
        expect(stageComplete).toBe(true);
        expect(reason).toBe(cannedError);
      }).then(done);

      chain.cancel(cannedError);
      // The cancelation won't be processed until the chain is unblocked.
      block.resolve();
    });

    it('works even if stage is rejected after being canceled', function(done) {
      var p = new shaka.util.PublicPromise();
      var finalComplete = false;
      chain.then(function() {
        return p;
      }).finalize().then(fail).catch(function(err) {
        finalComplete = true;
<<<<<<< HEAD
        shaka.test.Util.expectToEqualError(cannedError, err);
=======
        shaka.test.Util.expectToEqualError(err, cannedError);
>>>>>>> 4fc6689d
      });

      chain.cancel(cannedError).catch(fail).then(function() {
        // Delay so the catch block above can run.
        return shaka.test.Util.delay(0.1);
      }).then(function() {
        expect(finalComplete).toBe(true);
        done();
      });
      p.reject(new shaka.util.Error(
          shaka.util.Error.Severity.CRITICAL,
          shaka.util.Error.Category.MANIFEST,
          shaka.util.Error.Code.UNABLE_TO_GUESS_MANIFEST_TYPE));
    });

    it('resolves even after the finalized chain is resolved', function(done) {
      var stageComplete = false;
      var finalComplete = false;
      chain.then(function() {
        stageComplete = true;
      }).finalize().then(function() {
        finalComplete = true;
      }).catch(fail);

      shaka.test.Util.delay(0.5).then(function() {
        // The whole chain is done before we cancel.
        expect(stageComplete).toBe(true);
        expect(finalComplete).toBe(true);
        // Cancel should still resolve.
        return chain.cancel(cannedError);
      }).catch(fail).then(done);
    });

    it('resolves even after the finalized chain is rejected', function(done) {
      var stageComplete = false;
      var finalComplete = false;
      chain.then(function() {
        stageComplete = true;
        return Promise.reject(null);
      }).finalize().then(fail).catch(function() {
        finalComplete = true;
      });

      shaka.test.Util.delay(0.5).then(function() {
        // The whole chain is done before we cancel.
        expect(stageComplete).toBe(true);
        expect(finalComplete).toBe(true);
        // Cancel should still resolve.
        return chain.cancel(cannedError);
      }).catch(fail).then(done);
    });
  });
});<|MERGE_RESOLUTION|>--- conflicted
+++ resolved
@@ -167,11 +167,7 @@
         return p;
       }).finalize().then(fail).catch(function(err) {
         finalComplete = true;
-<<<<<<< HEAD
-        shaka.test.Util.expectToEqualError(cannedError, err);
-=======
         shaka.test.Util.expectToEqualError(err, cannedError);
->>>>>>> 4fc6689d
       });
 
       chain.cancel(cannedError).catch(fail).then(function() {
