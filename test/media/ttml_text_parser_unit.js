/**
 * @license
 * Copyright 2016 Google Inc.
 *
 * Licensed under the Apache License, Version 2.0 (the "License");
 * you may not use this file except in compliance with the License.
 * You may obtain a copy of the License at
 *
 *     http://www.apache.org/licenses/LICENSE-2.0
 *
 * Unless required by applicable law or agreed to in writing, software
 * distributed under the License is distributed on an "AS IS" BASIS,
 * WITHOUT WARRANTIES OR CONDITIONS OF ANY KIND, either express or implied.
 * See the License for the specific language governing permissions and
 * limitations under the License.
 */

describe('TtmlTextParser', function() {
<<<<<<< HEAD
  var originalCueConstructor;

  beforeAll(function() {
    originalCueConstructor = shaka.media.TextEngine.CueConstructor;
  });

  afterAll(function() {
    shaka.media.TextEngine.CueConstructor = originalCueConstructor;
  });

  beforeEach(function() {
    shaka.media.TextEngine.CueConstructor = function(start, end, text) {
=======
  var originalVTTCue;

  beforeAll(function() {
    originalVTTCue = window.VTTCue;
  });

  afterAll(function() {
    window.VTTCue = originalVTTCue;
  });

  beforeEach(function() {
    window.VTTCue = function(start, end, text) {
>>>>>>> f99471ae
      this.startTime = start;
      this.endTime = end;
      this.text = text;
    };
  });

  it('supports no cues', function() {
    verifyHelper([], '<tt></tt>');
  });

  it('supports div with no cues but whitespace', function() {
    verifyHelper([], '<tt><body><div>  \r\n </div></body></tt>');
  });

  it('supports xml:space', function() {
    var ttBody = '\n' +
        '  <body>\n' +
        '    <p begin="01:02.03" end="01:02.05">\n' +
        '      <span> A    B   C  </span>\n' +
        '    </p>\n' +
        '  </body>\n';

    // When xml:space="default", ignore whitespace outside tags.
    verifyHelper(
        [
          {start: 62.03, end: 62.05, text: 'A B C'}
        ],
        '<tt xml:space="default">' + ttBody + '</tt>');
    // When xml:space="preserve", take them into account.
    verifyHelper(
        [
          {start: 62.03, end: 62.05, text: '\n       A    B   C  \n    '}
        ],
        '<tt xml:space="preserve">' + ttBody + '</tt>');
    // The default value for xml:space is "default".
    verifyHelper(
        [
          {start: 62.03, end: 62.05, text: 'A B C'}
        ],
        '<tt>' + ttBody + '</tt>');
    // Any other value is rejected as an error.
    errorHelper(shaka.util.Error.Code.INVALID_XML,
                '<tt xml:space="invalid">' + ttBody + '</tt>');
  });

  it('rejects invalid ttml', function() {
    errorHelper(shaka.util.Error.Code.INVALID_TTML, '<test></test>');
    errorHelper(shaka.util.Error.Code.INVALID_TTML, '');
  });

  it('rejects invalid time format', function() {
    errorHelper(shaka.util.Error.Code.INVALID_TEXT_CUE,
                '<tt><body><p begin="test" end="test"></p></body></tt>');
    errorHelper(shaka.util.Error.Code.INVALID_TEXT_CUE,
                '<tt><body><p begin="3.45" end="1a"></p></body></tt>');
  });

  it('supports colon formatted time', function() {
    verifyHelper(
        [
          {start: 62.05, end: 3723.2, text: 'Test'}
        ],
        '<tt><body><p begin="01:02.05" ' +
        'end="01:02:03.200">Test</p></body></tt>');
  });

  it('accounts for offset', function() {
    verifyHelper(
        [
          {start: 69.05, end: 3730.2, text: 'Test'}
        ],
        '<tt><body><p begin="01:02.05" ' +
        'end="01:02:03.200">Test</p></body></tt>',
        /* offset */ 7);
  });

  it('supports time in 0.00h 0.00m 0.00s format', function() {
    verifyHelper(
        [
          {start: 3567.03, end: 5402.3, text: 'Test'}
        ],
        '<tt><body><p begin="59.45m30ms" ' +
        'end="1.5h2.3s">Test</p></body></tt>');
  });

  it('supports time with frame rate', function() {
    verifyHelper(
        [
          {start: 615.5, end: 663, text: 'Test'}
        ],
        '<tt xmlns:ttp="ttml#parameter" ' +
        'ttp:frameRate="30"> ' +
        '<body>' +
        '<p begin="00:10:15:15" end="00:11:02:30">Test</p>' +
        '</body>' +
        '</tt>');
  });

  it('supports time with frame rate multiplier', function() {
    verifyHelper(
        [
          {start: 615.5, end: 663, text: 'Test'}
        ],
        '<tt xmlns:ttp="ttml#parameter" ' +
        'ttp:frameRate="60" ' +
        'ttp:frameRateMultiplier="1 2"> ' +
        '<body>' +
        '<p begin="00:10:15:15" end="00:11:02:30">Test</p>' +
        '</body>' +
        '</tt>');
  });

  it('supports time with subframes', function() {
    verifyHelper(
        [
          {start: 615.517, end: 663, text: 'Test'}
        ],
        '<tt xmlns:ttp="ttml#parameter" ' +
        'ttp:frameRate="30" ' +
        'ttp:subFrameRate="2"> ' +
        '<body>' +
        '<p begin="00:10:15:15.1" end="00:11:02:29.2">Test</p>' +
        '</body>' +
        '</tt>');
  });

  it('supports time in frame format', function() {
    verifyHelper(
        [
          {start: 2.5, end: 10.01, text: 'Test'}
        ],
        '<tt xmlns:ttp="ttml#parameter" ' +
        'ttp:frameRate="60" ' +
        'ttp:frameRateMultiplier="1 2">' +
        '<body>' +
        '<p begin="75f" end="300.3f">Test</p>' +
        '</body>' +
        '</tt>');
  });

  it('supports time in tick format', function() {
    verifyHelper(
        [
          {start: 5, end: 6.02, text: 'Test'}
        ],
        '<tt xmlns:ttp="ttml#parameter" ' +
        'ttp:frameRate="60" ' +
        'ttp:tickRate="10">' +
        '<body>' +
        '<p begin="50t" end="60.2t">Test</p>' +
        '</body>' +
        '</tt>');
  });

  it('supports time with duration', function() {
    verifyHelper(
        [
          {start: 62.05, end: 67.05, text: 'Test'}
        ],
        '<tt><body><p begin="01:02.05" ' +
        'dur="5s">Test</p></body></tt>');
  });

  it('parses alignment from textAlign attribute of a region', function() {
    verifyHelper(
        [
          {start: 62.05, end: 3723.2, text: 'Test', lineAlign: 'start'}
        ],
        '<tt xmlns:tts="ttml#styling">' +
        '<layout>' +
        '<region xml:id="subtitleArea" tts:textAlign="start" />' +
        '</layout>' +
        '<body region="subtitleArea">' +
        '<p begin="01:02.05" end="01:02:03.200">Test</p>' +
        '</body>' +
        '</tt>');
  });

  it('parses alignment from <style> block with id on region', function() {
    verifyHelper(
        [
          {start: 62.05, end: 3723.2, text: 'Test', lineAlign: 'end'}
        ],
        '<tt xmlns:tts="ttml#styling">' +
        '<styling>' +
        '<style xml:id="s1" tts:textAlign="end"/>' +
        '</styling>' +
        '<layout xmlns:tts="ttml#styling">' +
        '<region xml:id="subtitleArea" style="s1" />' +
        '</layout>' +
        '<body region="subtitleArea">' +
        '<p begin="01:02.05" end="01:02:03.200">Test</p>' +
        '</body>' +
        '</tt>');
  });

  it('parses alignment from <style> block with id on p', function() {
    verifyHelper(
        [
          {start: 62.05, end: 3723.2, text: 'Test', lineAlign: 'end'}
        ],
        '<tt xmlns:tts="ttml#styling">' +
        '<styling>' +
        '<style xml:id="s1" tts:textAlign="end"/>' +
        '</styling>' +
        '<layout xmlns:tts="ttml#styling">' +
        '<region xml:id="subtitleArea" />' +
        '</layout>' +
        '<body region="subtitleArea">' +
        '<p begin="01:02.05" end="01:02:03.200" style="s1">Test</p>' +
        '</body>' +
        '</tt>');
  });

  it('supports size setting', function() {
    verifyHelper(
        [
          {start: 62.05, end: 3723.2, text: 'Test', size: 50}
        ],
        '<tt xmlns:tts="ttml#styling">' +
        '<layout>' +
        '<region xml:id="subtitleArea" tts:extent="50% 16%" />' +
        '</layout>' +
        '<body region="subtitleArea">' +
        '<p begin="01:02.05" end="01:02:03.200">Test</p>' +
        '</body>' +
        '</tt>');
  });

  it('supports line and position settings for horizontal text',
     function() {
       verifyHelper(
           [
             {start: 62.05, end: 3723.2, text: 'Test', position: 50, line: 16}
           ],
           '<tt xmlns:tts="ttml#styling">' +
           '<layout>' +
           '<region xml:id="subtitleArea" tts:origin="50% 16%"/>' +
           '</layout>' +
           '<body region="subtitleArea">' +
           '<p begin="01:02.05" end="01:02:03.200">Test</p>' +
           '</body>' +
           '</tt>');
       verifyHelper(
           [
             {start: 62.05, end: 3723.2, text: 'Test', position: 50, line: 16}
           ],
           '<tt xmlns:tts="ttml#styling">' +
           '<layout>' +
           '<region xml:id="subtitleArea" tts:origin="50% 16%" ' +
           'tts:writingMode="lrtb" />' +
           '</layout>' +
           '<body region="subtitleArea">' +
           '<p begin="01:02.05" end="01:02:03.200">Test</p>' +
           '</body>' +
           '</tt>');
       verifyHelper(
           [
             {start: 62.05, end: 3723.2, text: 'Test', position: 50, line: 16}
           ],
           '<tt xmlns:tts="ttml#styling">' +
           '<layout>' +
           '<region xml:id="subtitleArea" tts:origin="50% 16%" ' +
           'tts:writingMode="lr" />' +
           '</layout>' +
           '<body region="subtitleArea">' +
           '<p begin="01:02.05" end="01:02:03.200">Test</p>' +
           '</body>' +
           '</tt>');
      });

  it('supports line and position settings for vertical text',
     function() {
       verifyHelper(
           [
             {start: 62.05, end: 3723.2, text: 'Test', position: 16, line: 50}
           ],
           '<tt xmlns:tts="ttml#styling">' +
           '<layout>' +
           '<region xml:id="subtitleArea" tts:origin="50% 16%" ' +
           'tts:writingMode="tb" />' +
           '</layout>' +
           '<body region="subtitleArea">' +
           '<p begin="01:02.05" end="01:02:03.200">Test</p>' +
           '</body>' +
           '</tt>');
       verifyHelper(
           [
             {start: 62.05, end: 3723.2, text: 'Test', position: 16, line: 50}
           ],
           '<tt xmlns:tts="ttml#styling">' +
           '<layout>' +
           '<region xml:id="subtitleArea" tts:origin="50% 16%" ' +
           'tts:writingMode="tblr" />' +
           '</layout>' +
           '<body region="subtitleArea">' +
           '<p begin="01:02.05" end="01:02:03.200">Test</p>' +
           '</body>' +
           '</tt>');
       verifyHelper(
           [
             {start: 62.05, end: 3723.2, text: 'Test', position: 16, line: 50}
           ],
           '<tt xmlns:tts="ttml#styling">' +
           '<layout>' +
           '<region xml:id="subtitleArea" tts:origin="50% 16%" ' +
           'tts:writingMode="tbrl" />' +
           '</layout>' +
           '<body region="subtitleArea">' +
           '<p begin="01:02.05" end="01:02:03.200">Test</p>' +
           '</body>' +
           '</tt>');
      });

  it('supports vertical setting', function() {
    verifyHelper(
        [
          {start: 62.05, end: 3723.2, text: 'Test', vertical: 'lr'}
        ],
        '<tt xmlns:tts="ttml#styling">' +
        '<layout>' +
        '<region xml:id="subtitleArea" ' +
        'tts:writingMode="tb" />' +
        '</layout>' +
        '<body region="subtitleArea">' +
        '<p begin="01:02.05" end="01:02:03.200">Test</p>' +
        '</body>' +
        '</tt>');
    verifyHelper(
        [
          {start: 62.05, end: 3723.2, text: 'Test', vertical: 'rl'}
        ],
        '<tt xmlns:tts="ttml#styling">' +
        '<layout>' +
        '<region xml:id="subtitleArea" ' +
        'tts:writingMode="tbrl" />' +
        '</layout>' +
        '<body region="subtitleArea">' +
        '<p begin="01:02.05" end="01:02:03.200">Test</p>' +
        '</body>' +
        '</tt>');
    verifyHelper(
        [
          {start: 62.05, end: 3723.2, text: 'Test', vertical: 'lr'}
        ],
        '<tt xmlns:tts="ttml#styling">' +
        '<layout>' +
        '<region xml:id="subtitleArea" ' +
        'tts:writingMode="tblr" />' +
        '</layout>' +
        '<body region="subtitleArea">' +
        '<p begin="01:02.05" end="01:02:03.200">Test</p>' +
        '</body>' +
        '</tt>');
  });

  it('disregards empty divs and ps', function() {
    verifyHelper(
        [
          {start: 62.05, end: 3723.2, text: 'Test'}
        ],
        '<tt>' +
        '<body>' +
        '<div>' +
        '<p begin="01:02.05" end="01:02:03.200">Test</p>' +
        '</div>' +
        '<div></div>' +
        '</body>' +
        '</tt>');
    verifyHelper(
        [
          {start: 62.05, end: 3723.2, text: 'Test'}
        ],
        '<tt>' +
        '<body>' +
        '<div>' +
        '<p begin="01:02.05" end="01:02:03.200">Test</p>' +
        '<p></p>' +
        '</div>' +
        '</body>' +
        '</tt>');
    verifyHelper(
        [],
        '<tt>' +
        '<body>' +
        '<div>' +
        '<p></p>' +
        '</div>' +
        '<div></div>' +
        '</body>' +
        '</tt>');
  });

  it('inserts newline characters into <br> tags', function() {
    verifyHelper(
        [
          {start: 62.05, end: 3723.2, text: 'Line1\nLine2'}
        ],
        '<tt><body><p begin="01:02.05" ' +
        'end="01:02:03.200">Line1<br/>Line2</p></body></tt>');
    verifyHelper(
        [
          {start: 62.05, end: 3723.2, text: 'Line1\nLine2'}
        ],
        '<tt><body><p begin="01:02.05" ' +
        'end="01:02:03.200"><span>Line1<br/>Line2</span></p></body></tt>');
  });

  it('parses cue alignment from textAlign attribute', function() {
    verifyHelper(
        [
          {start: 62.05, end: 3723.2, text: 'Test', lineAlign: 'start',
            align: 'left', positionAlign: 'line-left'}
        ],
        '<tt xmlns:tts="ttml#styling">' +
        '<styling>' +
        '<style xml:id="s1" tts:textAlign="left"/>' +
        '</styling>' +
        '<layout xmlns:tts="ttml#styling">' +
        '<region xml:id="subtitleArea" />' +
        '</layout>' +
        '<body region="subtitleArea">' +
        '<p begin="01:02.05" end="01:02:03.200" style="s1">Test</p>' +
        '</body>' +
        '</tt>');
  });


  it('uses a workaround for browsers not supporting align=center', function() {

<<<<<<< HEAD
    shaka.media.TextEngine.CueConstructor = function(start, end, text) {
=======
    window.VTTCue = function(start, end, text) {
>>>>>>> f99471ae
      var align = 'middle';
      Object.defineProperty(this, 'align', {
        get: function() { return align; },
        set: function(newValue) { if (newValue != 'center') align = newValue; }
      });
      this.startTime = start;
      this.endTime = end;
      this.text = text;
    };


    verifyHelper(
        [
          {start: 62.05, end: 3723.2, text: 'Test', lineAlign: 'center',
            align: 'middle', position: 'auto', positionAlign: 'center'}
        ],
        '<tt xmlns:tts="ttml#styling">' +
        '<styling>' +
        '<style xml:id="s1" tts:textAlign="center"/>' +
        '</styling>' +
        '<layout xmlns:tts="ttml#styling">' +
        '<region xml:id="subtitleArea" />' +
        '</layout>' +
        '<body region="subtitleArea">' +
        '<p begin="01:02.05" end="01:02:03.200" style="s1">Test</p>' +
        '</body>' +
        '</tt>');
  });


  /**
   * @param {!Array} cues
   * @param {string} text
   * @param {number=} opt_offset
   */
  function verifyHelper(cues, text, opt_offset) {
    var data = shaka.util.StringUtils.toUTF8(text);
    // Last two parameters are only used by mp4 vtt parser.
    var result =
        shaka.media.TtmlTextParser(data, opt_offset || 0, null, null, false);
    expect(result).toBeTruthy();
    expect(result.length).toBe(cues.length);
    for (var i = 0; i < cues.length; i++) {
      expect(result[i].startTime).toBeCloseTo(cues[i].start, 3);
      expect(result[i].endTime).toBeCloseTo(cues[i].end, 3);
      expect(result[i].text).toBe(cues[i].text);

      if (cues[i].align)
        expect(result[i].align).toBe(cues[i].align);
      if (cues[i].lineAlign)
        expect(result[i].lineAlign).toBe(cues[i].lineAlign);
      if (cues[i].positionAlign)
        expect(result[i].positionAlign).toBe(cues[i].positionAlign);
      if (cues[i].size)
        expect(result[i].size).toBe(cues[i].size);
      if (cues[i].line)
        expect(result[i].line).toBe(cues[i].line);
      if (cues[i].position)
        expect(result[i].position).toBe(cues[i].position);
      if (cues[i].vertical)
        expect(result[i].vertical).toBe(cues[i].vertical);
    }
  }

  /**
   * @param {shaka.util.Error.Code} code
   * @param {string} text
   */
  function errorHelper(code, text) {
    var error = new shaka.util.Error(shaka.util.Error.Category.TEXT, code);
    var data = shaka.util.StringUtils.toUTF8(text);
    try {
      shaka.media.TtmlTextParser(data, 0, null, null, false);
      fail('Invalid TTML file supported');
    } catch (e) {
      shaka.test.Util.expectToEqualError(e, error);
    }
  }
});<|MERGE_RESOLUTION|>--- conflicted
+++ resolved
@@ -16,20 +16,6 @@
  */
 
 describe('TtmlTextParser', function() {
-<<<<<<< HEAD
-  var originalCueConstructor;
-
-  beforeAll(function() {
-    originalCueConstructor = shaka.media.TextEngine.CueConstructor;
-  });
-
-  afterAll(function() {
-    shaka.media.TextEngine.CueConstructor = originalCueConstructor;
-  });
-
-  beforeEach(function() {
-    shaka.media.TextEngine.CueConstructor = function(start, end, text) {
-=======
   var originalVTTCue;
 
   beforeAll(function() {
@@ -42,7 +28,6 @@
 
   beforeEach(function() {
     window.VTTCue = function(start, end, text) {
->>>>>>> f99471ae
       this.startTime = start;
       this.endTime = end;
       this.text = text;
@@ -473,11 +458,7 @@
 
   it('uses a workaround for browsers not supporting align=center', function() {
 
-<<<<<<< HEAD
-    shaka.media.TextEngine.CueConstructor = function(start, end, text) {
-=======
     window.VTTCue = function(start, end, text) {
->>>>>>> f99471ae
       var align = 'middle';
       Object.defineProperty(this, 'align', {
         get: function() { return align; },
