--- conflicted
+++ resolved
@@ -106,7 +106,6 @@
         fakeNetEngine, onErrorSpy, onKeyStatusSpy);
     config = {
       retryParameters: retryParameters,
-      delayLicenseRequestUntilPlayed: false,
       servers: {
         'drm.abc': 'http://abc.drm/license',
         'drm.def': 'http://def.drm/license'
@@ -1465,79 +1464,6 @@
     });
   });  // describe('getDrmInfo')
 
-<<<<<<< HEAD
-  describe('configure', function() {
-    it('delays initial license requests if configured to', function(done) {
-      config.delayLicenseRequestUntilPlayed = true;
-      drmEngine.configure(config);
-      mockVideo.paused = true;
-
-      initAndAttach().then(function() {
-        var initData = new Uint8Array(0);
-        mockVideo.on['encrypted'](
-            { initDataType: 'webm', initData: initData });
-
-        fakeNetEngine.request.and.returnValue(new shaka.util.PublicPromise());
-        var message = new Uint8Array(0);
-        session1.on['message']({ message: message });
-
-        expect(fakeNetEngine.request).not.toHaveBeenCalled();
-
-        mockVideo.on['play']();
-
-        expect(fakeNetEngine.request).toHaveBeenCalledWith(
-            shaka.net.NetworkingEngine.RequestType.LICENSE,
-            jasmine.objectContaining({
-              uris: ['http://abc.drm/license'],
-              method: 'POST',
-              body: message
-            }));
-      }).catch(fail).then(done);
-    });
-
-    it('does not delay license renewal requests', function(done) {
-      config.delayLicenseRequestUntilPlayed = true;
-      drmEngine.configure(config);
-      mockVideo.paused = true;
-
-      initAndAttach().then(function() {
-        var initData = new Uint8Array(0);
-        mockVideo.on['encrypted'](
-            { initDataType: 'webm', initData: initData });
-
-        fakeNetEngine.request.and.returnValue(new shaka.util.PublicPromise());
-        var message = new Uint8Array(0);
-        session1.on['message']({ message: message });
-
-        expect(fakeNetEngine.request).not.toHaveBeenCalled();
-
-        mockVideo.on['play']();
-
-        expect(fakeNetEngine.request).toHaveBeenCalledWith(
-            shaka.net.NetworkingEngine.RequestType.LICENSE,
-            jasmine.objectContaining({
-              uris: ['http://abc.drm/license'],
-              method: 'POST',
-              body: message
-            }));
-
-        fakeNetEngine.request.calls.reset();
-
-        mockVideo.paused = true;
-        session1.on['message']({ message: message });
-
-        expect(fakeNetEngine.request).toHaveBeenCalledWith(
-            shaka.net.NetworkingEngine.RequestType.LICENSE,
-            jasmine.objectContaining({
-              uris: ['http://abc.drm/license'],
-              method: 'POST',
-              body: message
-            }));
-        expect(fakeNetEngine.request.calls.count()).toBe(1);
-      }).catch(fail).then(done);
-    });
-  }); // describe('configure')
-=======
   describe('removeSessions', function() {
     var updatePromise1, updatePromise2;
 
@@ -1611,7 +1537,6 @@
       }).catch(fail).then(done);
     });
   });
->>>>>>> f99471ae
 
   function initAndAttach() {
     return drmEngine.init(manifest, /* offline */ false).then(function() {
