--- conflicted
+++ resolved
@@ -84,11 +84,7 @@
       rebufferingGoal: 2,
       bufferingGoal: 5,
       retryParameters: shaka.net.NetworkingEngine.defaultRetryParameters(),
-<<<<<<< HEAD
-      infiniteRetriesForLiveStreams: true,
-=======
       failureCallback: function() {},
->>>>>>> 4fc6689d
       bufferBehind: 15,
       ignoreTextStreamFailures: false,
       useRelativeCueTimestamps: false,
