--- conflicted
+++ resolved
@@ -32,12 +32,7 @@
     mockParser = jasmine.createSpy('mockParser');
     mockTrack = createMockTrack();
     TextEngine.registerParser(dummyMimeType, mockParser);
-<<<<<<< HEAD
-    textEngine = new TextEngine(mockTrack, false);
-    textEngine.initParser(dummyMimeType);
-=======
     textEngine = new TextEngine(mockTrack, dummyMimeType, false);
->>>>>>> f99471ae
   });
 
   afterEach(function() {
