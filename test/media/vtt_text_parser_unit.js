--- conflicted
+++ resolved
@@ -17,37 +17,22 @@
 
 describe('VttTextParser', function() {
   var logWarningSpy;
-<<<<<<< HEAD
-  var originalCueConstructor;
-
-  beforeAll(function() {
-    originalCueConstructor = shaka.media.TextEngine.CueConstructor;
-=======
   var originalVTTCue;
 
   beforeAll(function() {
     originalVTTCue = window.VTTCue;
->>>>>>> f99471ae
 
     logWarningSpy = jasmine.createSpy('shaka.log.warning');
     shaka.log.warning = logWarningSpy;
   });
 
   afterAll(function() {
-<<<<<<< HEAD
-    shaka.media.TextEngine.CueConstructor = originalCueConstructor;
-=======
     window.VTTCue = originalVTTCue;
->>>>>>> f99471ae
   });
 
   beforeEach(function() {
     logWarningSpy.calls.reset();
-<<<<<<< HEAD
-    shaka.media.TextEngine.CueConstructor = function(start, end, text) {
-=======
     window.VTTCue = function(start, end, text) {
->>>>>>> f99471ae
       this.startTime = start;
       this.endTime = end;
       this.text = text;
@@ -371,11 +356,7 @@
         'WEBVTT\n\n' +
         '0:00:20.000 --> 0:00:40.000 align:center size:56% vertical:lr\n' +
         'Test',
-<<<<<<< HEAD
-        undefined,
-=======
         /* offset */ 7,  // ignored when using relative timestamps
->>>>>>> f99471ae
         20,
         true);
   });
