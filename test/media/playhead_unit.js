/**
 * @license
 * Copyright 2016 Google Inc.
 *
 * Licensed under the Apache License, Version 2.0 (the "License");
 * you may not use this file except in compliance with the License.
 * You may obtain a copy of the License at
 *
 *     http://www.apache.org/licenses/LICENSE-2.0
 *
 * Unless required by applicable law or agreed to in writing, software
 * distributed under the License is distributed on an "AS IS" BASIS,
 * WITHOUT WARRANTIES OR CONDITIONS OF ANY KIND, either express or implied.
 * See the License for the specific language governing permissions and
 * limitations under the License.
 */


/**
 * @typedef {{start: number, end: number}}
 *
 * @property {number} start
 *   The start time of the range, in seconds.
 * @property {number} end
 *   The end time of the range, in seconds.
 */
var TimeRange;


/**
 * @typedef {{
 *   buffered: !Array.<TimeRange>,
 *   start: number,
 *   waitingAt: number,
 *   expectedEndTime: number,
 *   expectEvent: boolean,
 *   jumpLargeGaps: (boolean|undefined),
 *   preventDefault: (boolean|undefined)
 * }}
 *
 * @description
 * Parameters for a test where we start playing inside a buffered range and play
 * until the end of the buffer.  Then, if we expect it, Playhead should jump
 * to the expected time.  Also, if the gap is large, we should get a 'largegap'
 * event from the Playhead, which we may optionally suppress.
 *
 * @property {!Array.<TimeRange>} buffered
 *   The buffered ranges for the test.
 * @property {number} start
 *   The time to start playing at.
 * @property {number} waitingAt
 *   The time to pause at and fire a 'waiting' event.
 * @property {number} expectedEndTime
 *   The expected time at the end of the test.
 * @property {boolean} expectEvent
 *   If true, expect the 'largegap' event to be fired.
 * @property {(boolean|undefined)} jumpLargeGaps
 *   If given, set this field of the Playhead configuration.
 * @property {(boolean|undefined)} preventDefault
 *   If true, call preventDefault() on the 'largegap' event.
 */
var PlayingTestInfo;


/**
 * @typedef {{
 *   buffered: !Array.<TimeRange>,
 *   newBuffered: (!Array.<TimeRange>|undefined),
 *   start: number,
 *   seekTo: number,
 *   expectedEndTime: number,
 *   expectEvent: boolean
 * }}
 *
 * @description
 * Parameters for a test where we start playing inside a buffered range and seek
 * to a given time, which may have different buffered ranges.  If we are in a
 * gap, Playhead should jump the gap to the expected time.  Also, if the gap is
 * large, we should get a 'largegap' event from the Playhead, which we may
 * optionally suppress.
 *
 * @property {!Array.<TimeRange>} buffered
 *   The buffered ranges for the test.
 * @property {(!Array.<TimeRange>|undefined)} newBuffered
 *   Used in the unbuffered seek tests.  Represents the buffered ranges to
 *   use after the seek.
 * @property {number} start
 *   The time to start playing at.
 * @property {number} seekTo
 *   The time to seek to.
 * @property {number} expectedEndTime
 *   The expected time at the end of the test.
 * @property {boolean} expectEvent
 *   If true, expect the 'largegap' event to be fired.
 */
var SeekTestInfo;


describe('Playhead', function() {
  /** @const */
  var Util = shaka.test.Util;

  /** @type {!shaka.test.FakeVideo} */
  var video;
  /** @type {!shaka.test.FakePresentationTimeline} */
  var timeline;
  /** @type {shakaExtern.Manifest} */
  var manifest;
  /** @type {!shaka.media.Playhead} */
  var playhead;
  /** @type {shakaExtern.StreamingConfiguration} */
  var config;

  // Callback to us from Playhead when a valid 'seeking' event occurs.
  /** @type {!jasmine.Spy} */
  var onSeek;

  // Callback to us from Playhead when an event should be sent to the app.
  /** @type {!jasmine.Spy} */
  var onEvent;

  beforeEach(function() {
    video = new shaka.test.FakeVideo();
    timeline = new shaka.test.FakePresentationTimeline();

    onSeek = jasmine.createSpy('onSeek');
    onEvent = jasmine.createSpy('onEvent');

    timeline.isLive.and.returnValue(false);
    timeline.getSegmentAvailabilityStart.and.returnValue(5);
    timeline.getSegmentAvailabilityEnd.and.returnValue(60);

    // These tests should not cause these methods to be invoked.
    timeline.getSegmentAvailabilityDuration.and.throwError(new Error());
    timeline.getDuration.and.throwError(new Error());
    timeline.setDuration.and.throwError(new Error());

    manifest = {
      periods: [],
      presentationTimeline: timeline,
      minBufferTime: 10,
      offlineSessionIds: []
    };

    config = {
      rebufferingGoal: 10,
      bufferingGoal: 5,
      retryParameters: shaka.net.NetworkingEngine.defaultRetryParameters(),
<<<<<<< HEAD
      infiniteRetriesForLiveStreams: true,
=======
      failureCallback: function() {},
>>>>>>> 4fc6689d
      bufferBehind: 15,
      ignoreTextStreamFailures: false,
      useRelativeCueTimestamps: false,
      startAtSegmentBoundary: false,
      smallGapLimit: 0.5,
      jumpLargeGaps: false
    };
  });

  afterEach(function(done) {
    playhead.destroy().then(done);
  });

  describe('getTime', function() {
    it('returns the correct time when readyState starts at 0', function() {
      playhead = new shaka.media.Playhead(
          video,
          manifest,
          config,
          5 /* startTime */,
          Util.spyFunc(onSeek),
          Util.spyFunc(onEvent));

      expect(video.addEventListener).toHaveBeenCalledWith(
          'loadedmetadata', jasmine.any(Function), false);
      expect(video.addEventListener).not.toHaveBeenCalledWith(
          'seeking', jasmine.any(Function), jasmine.any(Boolean));

      expect(playhead.getTime()).toBe(5);
      expect(video.currentTime).toBe(0);

      video.readyState = HTMLMediaElement.HAVE_METADATA;
      video.on['loadedmetadata']();

      expect(video.addEventListener).toHaveBeenCalledWith(
          'seeking', jasmine.any(Function), false);

      expect(playhead.getTime()).toBe(5);
      expect(video.currentTime).toBe(5);

      video.currentTime = 6;
      expect(playhead.getTime()).toBe(6);

      // getTime() should always clamp the time even if the video element
      // doesn't dispatch 'seeking' events.
      video.currentTime = 120;
      expect(playhead.getTime()).toBe(60);

      video.currentTime = 0;
      expect(playhead.getTime()).toBe(5);
    });

    it('returns the correct time when readyState starts at 1', function() {
      video.readyState = HTMLMediaElement.HAVE_METADATA;

      playhead = new shaka.media.Playhead(
          video,
          manifest,
          config,
          5 /* startTime */,
          Util.spyFunc(onSeek),
          Util.spyFunc(onEvent));

      expect(playhead.getTime()).toBe(5);
      expect(video.currentTime).toBe(5);

      video.currentTime = 6;
      expect(playhead.getTime()).toBe(6);
    });
<<<<<<< HEAD
=======

    it('allows using startTime of 0', function() {
      video.readyState = HTMLMediaElement.HAVE_METADATA;
      timeline.isLive.and.returnValue(true);
      timeline.getDuration.and.returnValue(Infinity);
      timeline.getSegmentAvailabilityStart.and.returnValue(0);
      timeline.getSegmentAvailabilityEnd.and.returnValue(60);
      timeline.getSeekRangeEnd.and.returnValue(60);

      playhead = new shaka.media.Playhead(
          video, manifest, config, 0 /* startTime */, Util.spyFunc(onSeek),
          Util.spyFunc(onEvent));

      expect(playhead.getTime()).toBe(0);
    });
>>>>>>> 4fc6689d
  });  // getTime

  it('clamps playhead after seeking for live', function() {
    video.readyState = HTMLMediaElement.HAVE_METADATA;

    video.buffered = createFakeBuffered([{start: 25, end: 55}]);

    timeline.isLive.and.returnValue(true);
    timeline.getSegmentAvailabilityStart.and.returnValue(5);
    timeline.getSegmentAvailabilityEnd.and.returnValue(60);
    timeline.getSegmentAvailabilityDuration.and.returnValue(30);

    playhead = new shaka.media.Playhead(
        video,
        manifest,
        config,
        5 /* startTime */,
        Util.spyFunc(onSeek),
        Util.spyFunc(onEvent));

    // Calling on['seeking']() is like dispatching a 'seeking' event. So, each
    // time we change the video's current time or Playhead changes the video's
    // current time we must call on['seeking'](),

    video.on['seeking']();
    expect(video.currentTime).toBe(5);
    expect(playhead.getTime()).toBe(5);

    // safe = start + rebufferingGoal = 5 + 10 = 15
    // safeSeek = safeSeek + 5 = 15 + 5 = 20

    // Seek in safe region & in buffered region.
    video.currentTime = 26;
    video.on['seeking']();
    expect(video.currentTime).toBe(26);
    expect(playhead.getTime()).toBe(26);
    expect(onSeek).toHaveBeenCalled();

    onSeek.calls.reset();

    // Seek in safe region & in unbuffered region.
    video.currentTime = 24;
    video.on['seeking']();
    expect(video.currentTime).toBe(24);
    expect(playhead.getTime()).toBe(24);
    expect(onSeek).toHaveBeenCalled();

    onSeek.calls.reset();

    // Seek before start, start is unbuffered.
    video.currentTime = 1;
    video.on['seeking']();
    expect(video.currentTime).toBe(20);
    expect(playhead.getTime()).toBe(20);
    expect(onSeek).not.toHaveBeenCalled();
    video.on['seeking']();
    expect(onSeek).toHaveBeenCalled();

    onSeek.calls.reset();

    video.buffered = createFakeBuffered([{start: 10, end: 40}]);

    // Seek outside safe region & in buffered region.
    video.currentTime = 11;
    video.on['seeking']();
    expect(video.currentTime).toBe(11);
    expect(playhead.getTime()).toBe(11);
    expect(onSeek).toHaveBeenCalled();

    onSeek.calls.reset();

    // Seek outside safe region & in unbuffered region.
    video.currentTime = 9;
    video.on['seeking']();
    expect(video.currentTime).toBe(20);
    expect(playhead.getTime()).toBe(20);
    expect(onSeek).not.toHaveBeenCalled();
    video.on['seeking']();
    expect(onSeek).toHaveBeenCalled();

    onSeek.calls.reset();

    // Seek past end.
    video.currentTime = 120;
    video.on['seeking']();
    expect(video.currentTime).toBe(60);
    expect(playhead.getTime()).toBe(60);
    expect(onSeek).not.toHaveBeenCalled();
    video.on['seeking']();
    expect(onSeek).toHaveBeenCalled();

    onSeek.calls.reset();

    // Seek before start, start is buffered.
    video.currentTime = 1;
    video.on['seeking']();
    expect(video.currentTime).toBe(10);
    expect(playhead.getTime()).toBe(10);
    expect(onSeek).not.toHaveBeenCalled();
    video.on['seeking']();
    expect(onSeek).toHaveBeenCalled();

    onSeek.calls.reset();

    // Seek with safe == end
    timeline.getSegmentAvailabilityEnd.and.returnValue(12);
    timeline.getSafeAvailabilityStart.and.returnValue(12);

    // Seek before start
    video.currentTime = 4;
    video.on['seeking']();
    expect(video.currentTime).toBe(12);
    expect(playhead.getTime()).toBe(12);
    expect(onSeek).not.toHaveBeenCalled();
    video.on['seeking']();
    expect(onSeek).toHaveBeenCalled();

    onSeek.calls.reset();

    // Seek in window.
    video.currentTime = 8;
    video.on['seeking']();
    expect(video.currentTime).toBe(12);
    expect(playhead.getTime()).toBe(12);
    expect(onSeek).not.toHaveBeenCalled();
    video.on['seeking']();
    expect(onSeek).toHaveBeenCalled();

    onSeek.calls.reset();

    // Seek past end.
    video.currentTime = 13;
    video.on['seeking']();
    expect(video.currentTime).toBe(12);
    expect(playhead.getTime()).toBe(12);
    expect(onSeek).not.toHaveBeenCalled();
    video.on['seeking']();
    expect(onSeek).toHaveBeenCalled();
  });

  it('clamps playhead after seeking for VOD', function() {
    video.readyState = HTMLMediaElement.HAVE_METADATA;

    video.buffered = createFakeBuffered([{start: 25, end: 55}]);

    timeline.isLive.and.returnValue(false);
    timeline.getSegmentAvailabilityStart.and.returnValue(5);
    timeline.getSafeAvailabilityStart.and.returnValue(5);
    timeline.getSegmentAvailabilityEnd.and.returnValue(60);
    timeline.getSegmentAvailabilityDuration.and.returnValue(null);

    playhead = new shaka.media.Playhead(
        video,
        manifest,
        config,
        5 /* startTime */,
        Util.spyFunc(onSeek),
        Util.spyFunc(onEvent));

    video.on['seeking']();
    expect(video.currentTime).toBe(5);
    expect(playhead.getTime()).toBe(5);

    // Seek past end.
    video.currentTime = 120;
    video.on['seeking']();
    expect(video.currentTime).toBe(60);
    expect(playhead.getTime()).toBe(60);
    expect(onSeek).not.toHaveBeenCalled();
    video.on['seeking']();
    expect(onSeek).toHaveBeenCalled();

    onSeek.calls.reset();

    // Seek before start.
    video.currentTime = 1;
    video.on['seeking']();
    expect(video.currentTime).toBe(5);
    expect(playhead.getTime()).toBe(5);
    expect(onSeek).not.toHaveBeenCalled();
    video.on['seeking']();
    expect(onSeek).toHaveBeenCalled();
  });

  it('handles live manifests with no seek range', function() {
    video.buffered = createFakeBuffered([{start: 1000, end: 1030}]);
    video.readyState = HTMLMediaElement.HAVE_METADATA;

    timeline.isLive.and.returnValue(true);
    timeline.getSegmentAvailabilityStart.and.returnValue(1000);
    timeline.getSegmentAvailabilityEnd.and.returnValue(1000);
    timeline.getSegmentAvailabilityDuration.and.returnValue(1000);

    playhead = new shaka.media.Playhead(
        video,
        manifest,
        config,
        5 /* startTime */,
<<<<<<< HEAD
        onSeek,
        onEvent);
=======
        Util.spyFunc(onSeek),
        Util.spyFunc(onEvent));
>>>>>>> 4fc6689d
    expect(video.currentTime).toBe(1000);
    video.on['seeking']();

    // The availability window slips ahead.
    timeline.getSegmentAvailabilityStart.and.returnValue(1030);
    timeline.getSegmentAvailabilityEnd.and.returnValue(1030);
    video.on['waiting']();
    // We expect this to move to 15 seconds ahead of the start of the
    // availability window, due to the rebuffering goal (10s) and the 5s
    // for the Chromecast.
    expect(video.currentTime).toBe(1045);
  });

  describe('clamps playhead after resuming', function() {
    beforeEach(function() {
      video.readyState = HTMLMediaElement.HAVE_METADATA;

      video.buffered = createFakeBuffered([{start: 5, end: 35}]);
    });

    it('(live case)', function() {
      timeline.isLive.and.returnValue(true);
      timeline.getSegmentAvailabilityStart.and.returnValue(5);
      timeline.getSegmentAvailabilityEnd.and.returnValue(60);
      timeline.getSegmentAvailabilityDuration.and.returnValue(30);

      playhead = new shaka.media.Playhead(
          video,
          manifest,
          config,
          5 /* startTime */,
          Util.spyFunc(onSeek),
          Util.spyFunc(onEvent));

      video.on['seeking']();
      expect(video.currentTime).toBe(5);
      expect(playhead.getTime()).toBe(5);

      // Simulate pausing.
      timeline.getSegmentAvailabilityStart.and.returnValue(10);
      timeline.getSegmentAvailabilityEnd.and.returnValue(70);
      timeline.getSegmentAvailabilityDuration.and.returnValue(30);

      // Because this is buffered, the playhead should move to (start + 5),
      // which will cause a 'seeking' event.
      video.on['playing']();
      expect(video.currentTime).toBe(15);
      video.on['seeking']();
      expect(playhead.getTime()).toBe(15);
      expect(onSeek).toHaveBeenCalled();
    });

    it('(VOD case)', function() {
      timeline.isLive.and.returnValue(false);
      timeline.getSegmentAvailabilityStart.and.returnValue(5);
      timeline.getSafeAvailabilityStart.and.returnValue(5);
      timeline.getSegmentAvailabilityEnd.and.returnValue(60);
      timeline.getSegmentAvailabilityDuration.and.returnValue(30);

      playhead = new shaka.media.Playhead(
          video,
          manifest,
          config,
          5 /* startTime */,
          Util.spyFunc(onSeek),
          Util.spyFunc(onEvent));

      video.on['seeking']();
      expect(video.currentTime).toBe(5);
      expect(playhead.getTime()).toBe(5);

      // Simulate pausing.
      timeline.getSegmentAvailabilityStart.and.returnValue(10);
      timeline.getSafeAvailabilityStart.and.returnValue(10);
      timeline.getSegmentAvailabilityEnd.and.returnValue(70);
      timeline.getSegmentAvailabilityDuration.and.returnValue(30);

      video.on['playing']();
      expect(video.currentTime).toBe(10);
      video.on['seeking']();
      expect(playhead.getTime()).toBe(10);
      expect(onSeek).toHaveBeenCalled();
    });
  });  // clamps playhead after resuming

  describe('gap jumping', function() {
    beforeAll(function() {
      jasmine.clock().install();
    });

    afterAll(function() {
      jasmine.clock().uninstall();
    });

    beforeEach(function() {
      timeline.isLive.and.returnValue(false);
      timeline.getSafeAvailabilityStart.and.returnValue(0);
      timeline.getSegmentAvailabilityStart.and.returnValue(0);
      timeline.getSegmentAvailabilityEnd.and.returnValue(60);

      config.smallGapLimit = 1;
    });

    describe('when playing', function() {
      describe('with small gaps', function() {
        playingTest('won\'t jump at end of single region', {
          buffered: [{start: 0, end: 10}],
          start: 3,
          waitingAt: 10,
          expectEvent: false,
          expectedEndTime: 10
        });

        playingTest('won\'t jump at end of multiple regions', {
          buffered: [{start: 0, end: 10}, {start: 20, end: 30}],
          start: 24,
          waitingAt: 30,
          expectEvent: false,
          expectedEndTime: 30
        });

        playingTest('will jump small gap', {
          buffered: [{start: 0, end: 10}, {start: 11, end: 20}],
          start: 5,
          waitingAt: 10,
          expectEvent: false,
          expectedEndTime: 11
        });

        playingTest('won\'t skip a buffered range', {
          buffered:
              [{start: 0, end: 10}, {start: 11, end: 20}, {start: 21, end: 30}],
          start: 5,
          waitingAt: 10,
          expectEvent: false,
          expectedEndTime: 11
        });

        playingTest('will jump gap into last buffer', {
          buffered:
              [{start: 0, end: 10}, {start: 11, end: 20}, {start: 21, end: 30}],
          start: 15,
          waitingAt: 20,
          expectEvent: false,
          expectedEndTime: 21
        });
      });  // with small gaps

      describe('with large gaps', function() {
        playingTest('will fire an event', {
          buffered: [{start: 0, end: 10}, {start: 30, end: 40}],
          start: 5,
          waitingAt: 10,
          expectEvent: true,
          expectedEndTime: 10
        });

        playingTest('will jump large gaps if set', {
          buffered: [{start: 0, end: 10}, {start: 30, end: 40}],
          start: 5,
          waitingAt: 10,
          jumpLargeGaps: true,
          expectEvent: true,
          expectedEndTime: 30
        });

        playingTest('will only jump one buffer', {
          buffered:
              [{start: 0, end: 10}, {start: 30, end: 40}, {start: 50, end: 60}],
          start: 5,
          waitingAt: 10,
          jumpLargeGaps: true,
          expectEvent: true,
          expectedEndTime: 30
        });

        playingTest('will jump into last buffer', {
          buffered:
              [{start: 0, end: 10}, {start: 20, end: 30}, {start: 50, end: 60}],
          start: 24,
          waitingAt: 30,
          jumpLargeGaps: true,
          expectEvent: true,
          expectedEndTime: 50
        });

        playingTest('won\'t jump gaps when preventDefault() is called', {
          buffered: [{start: 0, end: 10}, {start: 30, end: 40}],
          start: 5,
          waitingAt: 10,
          jumpLargeGaps: true,
          preventDefault: true,
          expectEvent: true,
          expectedEndTime: 10
        });
      });  // with large gaps

      /**
       * @param {string} name
       * @param {PlayingTestInfo} data
       */
      function playingTest(name, data) {
        it(name, function() {
          video.buffered = createFakeBuffered(data.buffered);
          video.currentTime = data.start;
          video.readyState = HTMLMediaElement.HAVE_ENOUGH_DATA;

          onEvent.and.callFake(function(event) {
            if (data.preventDefault)
              event.preventDefault();
          });

          config.jumpLargeGaps = !!data.jumpLargeGaps;
          playhead = new shaka.media.Playhead(
              video,
              manifest,
              config,
              data.start /* startTime */,
              Util.spyFunc(onSeek),
              Util.spyFunc(onEvent));

          jasmine.clock().tick(1000);
          for (var time = data.start; time < data.waitingAt; time++) {
            video.currentTime = time;
            jasmine.clock().tick(1000);
            // Make sure Playhead didn't adjust the time yet.
            expect(video.currentTime).toBe(time);
          }

          expect(onEvent).not.toHaveBeenCalled();

          video.currentTime = data.waitingAt;
          video.readyState = HTMLMediaElement.HAVE_CURRENT_DATA;
          video.on['waiting']();
          jasmine.clock().tick(1000);

          expect(onEvent).toHaveBeenCalledTimes(data.expectEvent ? 1 : 0);
          expect(video.currentTime).toBe(data.expectedEndTime);
        });
      }
    });  // when playing

    describe('with buffered seeks', function() {
      describe('with small gaps', function() {
        seekTest('won\'t seek when past the end', {
          buffered: [{start: 0, end: 10}],
          start: 4,
          seekTo: 14,
          expectedEndTime: 14,
          expectEvent: false
        });

        seekTest('will jump when seeking into gap', {
          buffered: [{start: 0, end: 10}, {start: 11, end: 20}],
          start: 3,
          seekTo: 10.4,
          expectedEndTime: 11,
          expectEvent: false
        });

        seekTest('won\'t jump multiple buffers', {
          buffered:
              [{start: 0, end: 10}, {start: 11, end: 20}, {start: 21, end: 30}],
          start: 3,
          seekTo: 10.4,
          expectedEndTime: 11,
          expectEvent: false
        });

        seekTest('will jump into last range with seeking', {
          buffered:
              [{start: 0, end: 10}, {start: 11, end: 20}, {start: 21, end: 30}],
          start: 3,
          seekTo: 20.5,
          expectedEndTime: 21,
          expectEvent: false
        });

        seekTest('treats large gaps as small if playhead near end', {
          buffered: [{start: 0, end: 10}, {start: 30, end: 40}],
          start: 3,
          seekTo: 29.2,
          expectedEndTime: 30,
          expectEvent: false
        });
      });  // with small gaps

      describe('with large gaps', function() {
        seekTest('will raise event', {
          buffered: [{start: 0, end: 10}, {start: 30, end: 40}],
          start: 5,
          seekTo: 12,
          expectedEndTime: 12,
          expectEvent: true
        });

        seekTest('will jump large gaps', {
          buffered: [{start: 0, end: 10}, {start: 30, end: 40}],
          start: 5,
          seekTo: 12,
          jumpLargeGaps: true,
          expectedEndTime: 30,
          expectEvent: true
        });

        seekTest('won\'t jump if preventDefault() is called', {
          buffered: [{start: 0, end: 10}, {start: 30, end: 40}],
          start: 5,
          seekTo: 12,
          jumpLargeGaps: true,
          preventDefault: true,
          expectedEndTime: 12,
          expectEvent: true
        });
      });  // with large gaps
    });  // with buffered seeks

    describe('with unbuffered seeks', function() {
      describe('with small gaps', function() {
        seekTest('won\'t jump when seeking into buffered range', {
          // [0-10], [20-30], [31-40]
          buffered: [{start: 0, end: 10}],
          newBuffered: [{start: 20, end: 30}, {start: 31, end: 40}],
          start: 3,
          seekTo: 22,
          expectedEndTime: 22,
          expectEvent: false
        });

        // Seeking to the beginning is considered an unbuffered seek even if
        // there is a gap.
        seekTest('will jump a small gap at the beginning', {
          buffered: [{start: 0.2, end: 10}],
          newBuffered: [{start: 0.2, end: 10}],
          start: 4,
          seekTo: 0,
          expectedEndTime: 0.2,
          expectEvent: false
        });

        seekTest('will jump when seeking into gap', {
          // [0-10], [20-30], [31-40]
          buffered: [{start: 0, end: 10}],
          newBuffered: [{start: 20, end: 30}, {start: 31, end: 40}],
          start: 3,
          seekTo: 30.2,
          expectedEndTime: 31,
          expectEvent: false
        });

        seekTest('will jump when seeking to the end of a range', {
          // [0-10], [20-30], [31-40]
          buffered: [{start: 0, end: 10}],
          newBuffered: [{start: 20, end: 30}, {start: 31, end: 40}],
          start: 3,
          seekTo: 30,
          expectedEndTime: 31,
          expectEvent: false
        });

        seekTest('won\'t jump when past end', {
          // [0-10], [20-30]
          buffered: [{start: 0, end: 10}],
          newBuffered: [{start: 20, end: 30}],
          start: 3,
          seekTo: 34,
          expectedEndTime: 34,
          expectEvent: false
        });

        seekTest('won\'t jump when seeking backwards into buffered range', {
          // [0-10], [20-30]
          buffered: [{start: 20, end: 30}],
          newBuffered: [{start: 0, end: 10}],
          start: 24,
          seekTo: 4,
          expectedEndTime: 4,
          expectEvent: false
        });

        seekTest('will jump when seeking backwards into gap', {
          // [2-10], [20-30]
          buffered: [{start: 20, end: 30}],
          newBuffered: [{start: 2, end: 10}],
          start: 24,
          seekTo: 1.6,
          expectedEndTime: 2,
          expectEvent: false
        });
      });  // with small gaps

      describe('with large gaps', function() {
        seekTest('will jump large gap at beginning', {
          buffered: [{start: 20, end: 30}],
          newBuffered: [{start: 20, end: 30}],
          start: 25,
          seekTo: 0,
          jumpLargeGaps: true,
          expectedEndTime: 20,
          expectEvent: true
        });

        seekTest('will raise event', {
          // [0-10], [20-30], [40-50]
          buffered: [{start: 0, end: 10}],
          newBuffered: [{start: 20, end: 30}, {start: 40, end: 50}],
          start: 3,
          seekTo: 32,
          expectedEndTime: 32,
          expectEvent: true
        });

        seekTest('will jump large gaps', {
          // [0-10], [20-30], [40-50]
          buffered: [{start: 0, end: 10}],
          newBuffered: [{start: 20, end: 30}, {start: 40, end: 50}],
          start: 3,
          seekTo: 32,
          expectedEndTime: 40,
          jumpLargeGaps: true,
          expectEvent: true
        });

        seekTest('will jump large gaps', {
          // [0-10], [20-30], [40-50]
          buffered: [{start: 0, end: 10}],
          newBuffered: [{start: 20, end: 30}, {start: 40, end: 50}],
          start: 3,
          seekTo: 32,
          expectedEndTime: 32,
          jumpLargeGaps: true,
          preventDefault: true,
          expectEvent: true
        });
      });  // with large gaps
    });  // with unbuffered seeks

    /**
     * @param {string} name
     * @param {SeekTestInfo} data
     */
    function seekTest(name, data) {
      it(name, function() {
        video.buffered = createFakeBuffered(data.buffered);
        video.currentTime = data.start;
        video.readyState = HTMLMediaElement.HAVE_ENOUGH_DATA;

        onEvent.and.callFake(function(event) {
          if (data.preventDefault)
            event.preventDefault();
        });

        config.jumpLargeGaps = !!data.jumpLargeGaps;
        playhead = new shaka.media.Playhead(
            video,
            manifest,
            config,
            data.start /* startTime */,
            Util.spyFunc(onSeek),
            Util.spyFunc(onEvent));

        jasmine.clock().tick(1000);
        expect(onEvent).not.toHaveBeenCalled();

        // Seek to the given position and update ready state.
        video.currentTime = data.seekTo;
        video.readyState = calculateReadyState(data.buffered, data.seekTo);
        video.on['seeking']();
        if (video.readyState < HTMLMediaElement.HAVE_ENOUGH_DATA)
          video.on['waiting']();
        jasmine.clock().tick(1000);

        if (data.newBuffered) {
          // If we have a new buffer, first clear the buffer.
          video.buffered = createFakeBuffered([]);
          video.readyState = HTMLMediaElement.HAVE_METADATA;
          jasmine.clock().tick(1000);

          // Now StreamingEngine will buffer the new content and tell playhead
          // about it.
          video.buffered = createFakeBuffered(data.newBuffered);
          video.readyState = calculateReadyState(data.newBuffered, data.seekTo);
          playhead.onSegmentAppended();
          jasmine.clock().tick(1000);
        }

        expect(onEvent).toHaveBeenCalledTimes(data.expectEvent ? 1 : 0);
        expect(video.currentTime).toBe(data.expectedEndTime);
      });
    }

    /**
     * @param {!Array.<{start: number, end: number}>} b
     * @param {number} time
     * @return {number}
     */
    function calculateReadyState(b, time) {
      // See: https://goo.gl/L8qxfD
      for (var i = 0; i < b.length; i++) {
        if (time >= b[i].start) {
          if (time == b[i].end) {
            // The video has the current frame, but no data in the future.
            return HTMLMediaElement.HAVE_CURRENT_DATA;
          } else if (time < b[i].end) {
            // The video has enough data to play forward.
            return HTMLMediaElement.HAVE_ENOUGH_DATA;
          }
        }
      }
      // The video doesn't have any video data.
      return HTMLMediaElement.HAVE_METADATA;
    }
  });  // gap jumping

  describe('rate changes', function() {
    beforeEach(function() {
      playhead = new shaka.media.Playhead(
          video,
          manifest,
          config,
          0 /* startTime */,
<<<<<<< HEAD
          onSeek,
          onEvent);
=======
          Util.spyFunc(onSeek),
          Util.spyFunc(onEvent));
>>>>>>> 4fc6689d
    });

    it('notices video rate changes', function() {
      expect(playhead.getPlaybackRate()).toBe(1);

      video.playbackRate = 2;
      video.on['ratechange']();
      expect(playhead.getPlaybackRate()).toBe(2);
    });

    it('controls video rate with setPlaybackRate', function() {
      expect(playhead.getPlaybackRate()).toBe(1);
      playhead.setPlaybackRate(2);
      expect(playhead.getPlaybackRate()).toBe(2);
      expect(video.playbackRate).toBe(2);
    });

    it('sets video rate to 0 when buffering', function() {
      expect(video.playbackRate).toBe(1);
      playhead.setBuffering(true);
      expect(video.playbackRate).toBe(0);
    });

    it('remembers previous rate while buffering', function() {
      playhead.setPlaybackRate(5);
      expect(video.playbackRate).toBe(5);
      expect(playhead.getPlaybackRate()).toBe(5);
      playhead.setBuffering(true);
      expect(video.playbackRate).toBe(0);
      expect(playhead.getPlaybackRate()).toBe(5);
      playhead.setBuffering(false);
      expect(video.playbackRate).toBe(5);
      expect(playhead.getPlaybackRate()).toBe(5);
    });

    it('ignores a rate change to 0', function() {
      // Regression test for https://github.com/google/shaka-player/issues/951
      expect(video.playbackRate).toBe(1);
      expect(playhead.getPlaybackRate()).toBe(1);

      // With native controls on Edge, a rate change to 0 occurs when the user
      // seeks.  This seems to happen before setBuffering(true).
      video.playbackRate = 0;
      video.on['ratechange']();
      expect(playhead.getPlaybackRate()).toBe(1);

      playhead.setBuffering(true);
      expect(video.playbackRate).toBe(0);
      expect(playhead.getPlaybackRate()).toBe(1);

      playhead.setBuffering(false);
      expect(video.playbackRate).toBe(1);
      expect(playhead.getPlaybackRate()).toBe(1);
    });
  });  // rate changes
});<|MERGE_RESOLUTION|>--- conflicted
+++ resolved
@@ -146,11 +146,7 @@
       rebufferingGoal: 10,
       bufferingGoal: 5,
       retryParameters: shaka.net.NetworkingEngine.defaultRetryParameters(),
-<<<<<<< HEAD
-      infiniteRetriesForLiveStreams: true,
-=======
       failureCallback: function() {},
->>>>>>> 4fc6689d
       bufferBehind: 15,
       ignoreTextStreamFailures: false,
       useRelativeCueTimestamps: false,
@@ -220,8 +216,6 @@
       video.currentTime = 6;
       expect(playhead.getTime()).toBe(6);
     });
-<<<<<<< HEAD
-=======
 
     it('allows using startTime of 0', function() {
       video.readyState = HTMLMediaElement.HAVE_METADATA;
@@ -237,7 +231,6 @@
 
       expect(playhead.getTime()).toBe(0);
     });
->>>>>>> 4fc6689d
   });  // getTime
 
   it('clamps playhead after seeking for live', function() {
@@ -436,13 +429,8 @@
         manifest,
         config,
         5 /* startTime */,
-<<<<<<< HEAD
-        onSeek,
-        onEvent);
-=======
         Util.spyFunc(onSeek),
         Util.spyFunc(onEvent));
->>>>>>> 4fc6689d
     expect(video.currentTime).toBe(1000);
     video.on['seeking']();
 
@@ -964,13 +952,8 @@
           manifest,
           config,
           0 /* startTime */,
-<<<<<<< HEAD
-          onSeek,
-          onEvent);
-=======
           Util.spyFunc(onSeek),
           Util.spyFunc(onEvent));
->>>>>>> 4fc6689d
     });
 
     it('notices video rate changes', function() {
