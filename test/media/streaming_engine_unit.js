--- conflicted
+++ resolved
@@ -411,15 +411,11 @@
       setupFakeGetTime(0);
     });
 
-    expect(mediaSourceEngine.reinitText).not.toHaveBeenCalled();
-
     onChooseStreams.and.callFake(function(period) {
       expect(period).toBe(manifest.periods[0]);
 
       onCanSwitch.and.callFake(function() {
         expect(alternateVideoStream1.createSegmentIndex).toHaveBeenCalled();
-        expect(mediaSourceEngine.reinitText).not.toHaveBeenCalled();
-        mediaSourceEngine.reinitText.calls.reset();
         onCanSwitch.and.throwError(new Error());
       });
 
@@ -445,8 +441,6 @@
           expect(audioStream2.createSegmentIndex).toHaveBeenCalled();
           expect(videoStream2.createSegmentIndex).toHaveBeenCalled();
           expect(textStream2.createSegmentIndex).toHaveBeenCalled();
-          expect(mediaSourceEngine.reinitText).toHaveBeenCalled();
-          mediaSourceEngine.reinitText.calls.reset();
           onCanSwitch.and.throwError(new Error());
         });
 
@@ -657,8 +651,6 @@
 
     runTest();
     expect(onStartupComplete).toHaveBeenCalled();
-<<<<<<< HEAD
-=======
   });
 
   it('plays when 1st Period doesn\'t have text streams', function() {
@@ -713,7 +705,6 @@
       video: [true, true, true, true],
       text: [true, true, false, false]
     });
->>>>>>> f99471ae
   });
 
   describe('handles seeks (VOD)', function() {
@@ -2037,4 +2028,4 @@
       setBuffering: jasmine.createSpy('setBuffering')
     };
   }
-});
+});