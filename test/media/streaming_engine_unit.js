/**
 * @license
 * Copyright 2016 Google Inc.
 *
 * Licensed under the Apache License, Version 2.0 (the "License");
 * you may not use this file except in compliance with the License.
 * You may obtain a copy of the License at
 *
 *     http://www.apache.org/licenses/LICENSE-2.0
 *
 * Unless required by applicable law or agreed to in writing, software
 * distributed under the License is distributed on an "AS IS" BASIS,
 * WITHOUT WARRANTIES OR CONDITIONS OF ANY KIND, either express or implied.
 * See the License for the specific language governing permissions and
 * limitations under the License.
 */

describe('StreamingEngine', function() {
  var Util = shaka.test.Util;
  var ContentType = shaka.util.ManifestParserUtils.ContentType;
  var Uint8ArrayUtils = shaka.util.Uint8ArrayUtils;

  // Dummy byte ranges and sizes for initialization and media segments.
  // Create empty object first and initialize the fields through
  // [] to allow field names to be expressions.
  /**
   * @type {!Object.<shaka.util.ManifestParserUtils.ContentType,
   *                 !Array.<number>>}
   */
  var initSegmentRanges = {};
  initSegmentRanges[ContentType.AUDIO] = [100, 1000];
  initSegmentRanges[ContentType.VIDEO] = [200, 2000];

  /** @type {!Object.<shaka.util.ManifestParserUtils.ContentType, number>} */
  var segmentSizes = {};
  segmentSizes[ContentType.AUDIO] = 1000;
  segmentSizes[ContentType.VIDEO] = 10000;
  segmentSizes[ContentType.TEXT] = 500;

  /** @type {!Object.<string, shaka.test.FakeMediaSourceEngine.SegmentData>} */
  var segmentData;
  /** @type {!shaka.test.FakePlayhead} */
  var playhead;
  /** @type {number} */
  var playheadTime;
  /** @type {boolean} */
  var playing;

  /** @type {!shaka.test.FakeMediaSourceEngine} */
  var mediaSourceEngine;
  var netEngine;
  var timeline;

  var audioStream1;
  var videoStream1;
  var variant1;
  var textStream1;
  var alternateVideoStream1;

  var audioStream2;
  var videoStream2;
  var variant2;
  var textStream2;

  /** @type {shakaExtern.Manifest} */
  var manifest;

  /** @type {!jasmine.Spy} */
  var onChooseStreams;
  /** @type {!jasmine.Spy} */
  var onCanSwitch;
  /** @type {!jasmine.Spy} */
  var onError;
  /** @type {!jasmine.Spy} */
  var onEvent;
  /** @type {!jasmine.Spy} */
  var onManifestUpdate;
  /** @type {!jasmine.Spy} */
  var onInitialStreamsSetup;
  /** @type {!jasmine.Spy} */
  var onStartupComplete;

  /** @type {!shaka.media.StreamingEngine} */
  var streamingEngine;

  /**
   * Runs the fake event loop.
   * @param {function()=} opt_callback An optional callback that is executed
   *   each time the clock ticks.
   */
  function runTest(opt_callback) {
    function onTick(currentTime) {
      if (opt_callback) opt_callback();
      if (playing) {
        playheadTime++;
      }
    }
    // No test should require more than 60 seconds of simulated time.
    Util.fakeEventLoop(60, onTick);
  }

  beforeAll(function() {
    jasmine.clock().install();
    jasmine.clock().mockDate();
    // This polyfill is required for fakeEventLoop.
    shaka.polyfill.Promise.install(/* force */ true);
  });

  /** @param {boolean=} opt_trickMode */
  function setupVod(opt_trickMode) {
    // For VOD, we fake a presentation that has 2 Periods of equal duration
    // (20 seconds), where each Period has 1 Variant and 1 text stream.
    //
    // There are 4 initialization segments: 1 audio and 1 video for the
    // first Period, and 1 audio and 1 video for the second Period.
    //
    // There are 12 media segments: 2 audio, 2 video, and 2 text for the
    // first Period, and 2 audio, 2 video, and 2 text for the second Period.
    // All media segments are (by default) 10 seconds long.

    // Create SegmentData map for FakeMediaSourceEngine.
    var initSegmentSizeAudio = initSegmentRanges[ContentType.AUDIO][1] -
        initSegmentRanges[ContentType.AUDIO][0] + 1;
    var initSegmentSizeVideo = initSegmentRanges[ContentType.VIDEO][1] -
        initSegmentRanges[ContentType.VIDEO][0] + 1;

    function makeBuffer(size) { return new ArrayBuffer(size); }
    segmentData = {
      audio: {
        initSegments: [
          makeBuffer(initSegmentSizeAudio), makeBuffer(initSegmentSizeAudio)
        ],
        segments: [
          makeBuffer(segmentSizes[ContentType.AUDIO]),
          makeBuffer(segmentSizes[ContentType.AUDIO]),
          makeBuffer(segmentSizes[ContentType.AUDIO]),
          makeBuffer(segmentSizes[ContentType.AUDIO])
        ],
        segmentStartTimes: [0, 10, 0, 10],
        segmentPeriodTimes: [0, 0, 20, 20],
        segmentDuration: 10
      },
      video: {
        initSegments: [
          makeBuffer(initSegmentSizeVideo), makeBuffer(initSegmentSizeVideo)
        ],
        segments: [
          makeBuffer(segmentSizes[ContentType.VIDEO]),
          makeBuffer(segmentSizes[ContentType.VIDEO]),
          makeBuffer(segmentSizes[ContentType.VIDEO]),
          makeBuffer(segmentSizes[ContentType.VIDEO])
        ],
        segmentStartTimes: [0, 10, 0, 10],
        segmentPeriodTimes: [0, 0, 20, 20],
        segmentDuration: 10
      },
      text: {
        initSegments: [],
        segments: [
          makeBuffer(segmentSizes[ContentType.TEXT]),
          makeBuffer(segmentSizes[ContentType.TEXT]),
          makeBuffer(segmentSizes[ContentType.TEXT]),
          makeBuffer(segmentSizes[ContentType.TEXT])
        ],
        segmentStartTimes: [0, 10, 0, 10],
        segmentPeriodTimes: [0, 0, 20, 20],
        segmentDuration: 10
      }
    };
    if (opt_trickMode) {
      segmentData.trickvideo = {
        initSegments: [
          makeBuffer(initSegmentSizeVideo), makeBuffer(initSegmentSizeVideo)
        ],
        segments: [
          makeBuffer(segmentSizes[ContentType.VIDEO]),
          makeBuffer(segmentSizes[ContentType.VIDEO]),
          makeBuffer(segmentSizes[ContentType.VIDEO]),
          makeBuffer(segmentSizes[ContentType.VIDEO])
        ],
        segmentStartTimes: [0, 10, 0, 10],
        segmentPeriodTimes: [0, 0, 20, 20],
        segmentDuration: 10
      };
    }

    playhead = new shaka.test.FakePlayhead();
    playheadTime = 0;
    playing = false;

    setupNetworkingEngine(
        2 /* segmentsInFirstPeriod */,
        2 /* segmentsInSecondPeriod */);

    timeline = shaka.test.StreamingEngineUtil.createFakePresentationTimeline(
        0 /* segmentAvailabilityStart */,
        40 /* segmentAvailabilityEnd */,
        40 /* presentationDuration */,
        false /* isLive */);

    setupManifest(
        0 /* firstPeriodStartTime */,
        20 /* secondPeriodStartTime */,
        40 /* presentationDuration */);
  }

  function setupLive() {
    // For live, we fake a presentation that has 2 Periods of different
    // durations (120 seconds and 20 seconds respectively), where each Period
    // has 1 Variant and 1 text stream.
    //
    // There are 4 initialization segments: 1 audio and 1 video for the
    // first Period, and 1 audio and 1 video for the second Period.
    //
    // There are 14 media segments: 12 audio, 12 video, and 12 text for the
    // first Period, and 2 audio, 2 video, and 2 text for the second Period.
    // All media segments are (by default) 10 seconds long.
    //
    // The segment availability window starts at t=100 (segment 11) and extends
    // to t=120 (segment 13).

    // Create SegmentData map for FakeMediaSourceEngine.
    var initSegmentSizeAudio = initSegmentRanges[ContentType.AUDIO][1] -
        initSegmentRanges[ContentType.AUDIO][0] + 1;
    var initSegmentSizeVideo = initSegmentRanges[ContentType.VIDEO][1] -
        initSegmentRanges[ContentType.VIDEO][0] + 1;

    function makeBuffer(size) { return new ArrayBuffer(size); }
    segmentData = {
      audio: {
        initSegments:
            [makeBuffer(initSegmentSizeAudio),
             makeBuffer(initSegmentSizeAudio)],
        segments: [],
        segmentStartTimes: [],
        segmentPeriodTimes: [],
        segmentDuration: 10
      },
      video: {
        initSegments:
            [makeBuffer(initSegmentSizeVideo),
             makeBuffer(initSegmentSizeVideo)],
        segments: [],
        segmentStartTimes: [],
        segmentPeriodTimes: [],
        segmentDuration: 10
      },
      text: {
        initSegments: [],
        segments: [],
        segmentStartTimes: [],
        segmentPeriodTimes: [],
        segmentDuration: 10
      }
    };

    var segmentsInFirstPeriod = 12;
    for (var i = 0; i < segmentsInFirstPeriod; ++i) {
      segmentData[ContentType.AUDIO].segments.push(
          makeBuffer(segmentSizes[ContentType.AUDIO]));
      segmentData[ContentType.VIDEO].segments.push(
          makeBuffer(segmentSizes[ContentType.VIDEO]));
      segmentData[ContentType.TEXT].segments.push(
          makeBuffer(segmentSizes[ContentType.TEXT]));

      segmentData[ContentType.AUDIO].segmentStartTimes.push(i * 10);
      segmentData[ContentType.VIDEO].segmentStartTimes.push(i * 10);
      segmentData[ContentType.TEXT].segmentStartTimes.push(i * 10);

      segmentData[ContentType.AUDIO].segmentPeriodTimes.push(0);
      segmentData[ContentType.VIDEO].segmentPeriodTimes.push(0);
      segmentData[ContentType.TEXT].segmentPeriodTimes.push(0);
    }

    var segmentsInSecondPeriod = 2;
    for (var i = 0; i < segmentsInSecondPeriod; ++i) {
      segmentData[ContentType.AUDIO].segments.push(
          makeBuffer(segmentSizes[ContentType.AUDIO]));
      segmentData[ContentType.VIDEO].segments.push(
          makeBuffer(segmentSizes[ContentType.VIDEO]));
      segmentData[ContentType.TEXT].segments.push(
          makeBuffer(segmentSizes[ContentType.TEXT]));

      segmentData[ContentType.AUDIO].segmentStartTimes.push(i * 10);
      segmentData[ContentType.VIDEO].segmentStartTimes.push(i * 10);
      segmentData[ContentType.TEXT].segmentStartTimes.push(i * 10);

      segmentData[ContentType.AUDIO].segmentPeriodTimes.push(
          segmentsInFirstPeriod * 10);
      segmentData[ContentType.VIDEO].segmentPeriodTimes.push(
          segmentsInFirstPeriod * 10);
      segmentData[ContentType.TEXT].segmentPeriodTimes.push(
          segmentsInFirstPeriod * 10);
    }

    playhead = new shaka.test.FakePlayhead();
    playheadTime = 110;
    playing = false;

    setupNetworkingEngine(
        12 /* segmentsInFirstPeriod */,
        2 /* segmentsInSecondPeriod */);

    timeline = shaka.test.StreamingEngineUtil.createFakePresentationTimeline(
        100 /* segmentAvailabilityStart */,
        140 /* segmentAvailabilityEnd */,
        140 /* presentationDuration */,
        true /* isLive */);

    setupManifest(
        0 /* firstPeriodStartTime */,
        120 /* secondPeriodStartTime */,
        140 /* presentationDuration */);
  }

  function setupNetworkingEngine(
      segmentsInFirstPeriod, segmentsInSecondPeriod) {

    // Create the fake NetworkingEngine. Note: the StreamingEngine should never
    // request a segment that does not exist.
    netEngine = shaka.test.StreamingEngineUtil.createFakeNetworkingEngine(
        // Init segment generator:
        function(type, periodNumber) {
          expect((periodNumber == 1) || (periodNumber == 2));
          return segmentData[type].initSegments[periodNumber - 1];
        },
        // Media segment generator:
        function(type, periodNumber, position) {
          expect(position).toBeGreaterThan(0);
          expect((periodNumber == 1 && position <= segmentsInFirstPeriod) ||
                 (periodNumber == 2 && position <= segmentsInSecondPeriod));
          var i = (segmentsInFirstPeriod * (periodNumber - 1)) + (position - 1);
          return segmentData[type].segments[i];
        });
  }

  function setupManifest(
      firstPeriodStartTime, secondPeriodStartTime, presentationDuration) {
    var segmentDurations = {
      audio: segmentData[ContentType.AUDIO].segmentDuration,
      video: segmentData[ContentType.VIDEO].segmentDuration,
      text: segmentData[ContentType.TEXT].segmentDuration
    };
    if (segmentData['trickvideo']) {
      segmentDurations['trickvideo'] =
          segmentData['trickvideo'].segmentDuration;
    }
    manifest = shaka.test.StreamingEngineUtil.createManifest(
        [firstPeriodStartTime, secondPeriodStartTime], presentationDuration,
        segmentDurations);

    manifest.presentationTimeline =
        /** @type {!shaka.media.PresentationTimeline} */ (timeline);
    manifest.minBufferTime = 2;

    // Create InitSegmentReferences.
    manifest.periods[0].variants[0].audio.initSegmentReference =
        new shaka.media.InitSegmentReference(
            function() { return ['1_audio_init']; },
            initSegmentRanges[ContentType.AUDIO][0],
            initSegmentRanges[ContentType.AUDIO][1]);
    manifest.periods[0].variants[0].video.initSegmentReference =
        new shaka.media.InitSegmentReference(
            function() { return ['1_video_init']; },
            initSegmentRanges[ContentType.VIDEO][0],
            initSegmentRanges[ContentType.VIDEO][1]);
    if (manifest.periods[0].variants[0].video.trickModeVideo) {
      manifest.periods[0].variants[0].video.trickModeVideo
          .initSegmentReference = new shaka.media.InitSegmentReference(
              function() { return ['1_trickvideo_init']; },
              initSegmentRanges[ContentType.VIDEO][0],
              initSegmentRanges[ContentType.VIDEO][1]);
    }
    manifest.periods[1].variants[0].audio.initSegmentReference =
        new shaka.media.InitSegmentReference(
            function() { return ['2_audio_init']; },
            initSegmentRanges[ContentType.AUDIO][0],
            initSegmentRanges[ContentType.AUDIO][1]);
    manifest.periods[1].variants[0].video.initSegmentReference =
        new shaka.media.InitSegmentReference(
            function() { return ['2_video_init']; },
            initSegmentRanges[ContentType.VIDEO][0],
            initSegmentRanges[ContentType.VIDEO][1]);
    if (manifest.periods[1].variants[0].video.trickModeVideo) {
      manifest.periods[1].variants[0].video.trickModeVideo
          .initSegmentReference = new shaka.media.InitSegmentReference(
              function() { return ['2_trickvideo_init']; },
              initSegmentRanges[ContentType.VIDEO][0],
              initSegmentRanges[ContentType.VIDEO][1]);
    }

    audioStream1 = manifest.periods[0].variants[0].audio;
    videoStream1 = manifest.periods[0].variants[0].video;
    variant1 = manifest.periods[0].variants[0];
    textStream1 = manifest.periods[0].textStreams[0];

    // This Stream is only used to verify that StreamingEngine can setup
    // Streams correctly. It does not have init or media segments.
    alternateVideoStream1 =
        shaka.test.StreamingEngineUtil.createMockVideoStream(8);
    alternateVideoStream1.createSegmentIndex.and.returnValue(Promise.resolve());
    alternateVideoStream1.findSegmentPosition.and.returnValue(null);
    alternateVideoStream1.getSegmentReference.and.returnValue(null);
    var variant = {
      audio: null,
      video: /** @type {shakaExtern.Stream} */ (alternateVideoStream1),
      id: 0,
      language: 'und',
      primary: false,
      bandwidth: 0,
      drmInfos: [],
      allowedByApplication: true,
      allowedByKeySystem: true
    };
    manifest.periods[0].variants.push(variant);

    audioStream2 = manifest.periods[1].variants[0].audio;
    videoStream2 = manifest.periods[1].variants[0].video;
    variant2 = manifest.periods[1].variants[0];
    textStream2 = manifest.periods[1].textStreams[0];
  }

  /**
   * Creates the StreamingEngine.
   **
   * @param {shakaExtern.StreamingConfiguration=} opt_config Optional
   *   configuration object which overrides the default one.
   */
  function createStreamingEngine(opt_config) {
    onChooseStreams = jasmine.createSpy('onChooseStreams');
    onCanSwitch = jasmine.createSpy('onCanSwitch');
    onInitialStreamsSetup = jasmine.createSpy('onInitialStreamsSetup');
    onStartupComplete = jasmine.createSpy('onStartupComplete');
    onError = jasmine.createSpy('onError');
    onError.and.callFake(fail);
    onEvent = jasmine.createSpy('onEvent');
    onManifestUpdate = jasmine.createSpy('onManifestUpdate');

    var config;
    if (opt_config) {
      config = opt_config;
    } else {
      config = {
        rebufferingGoal: 2,
        bufferingGoal: 5,
        retryParameters: shaka.net.NetworkingEngine.defaultRetryParameters(),
<<<<<<< HEAD
        infiniteRetriesForLiveStreams: true,
=======
        failureCallback: function() {},
>>>>>>> 4fc6689d
        bufferBehind: Infinity,
        ignoreTextStreamFailures: false,
        startAtSegmentBoundary: false,
        smallGapLimit: 0.5,
        jumpLargeGaps: false
      };
    }

    var playerInterface = {
      playhead: playhead,
      mediaSourceEngine: mediaSourceEngine,
      netEngine: /** @type {!shaka.net.NetworkingEngine} */(netEngine),
      onChooseStreams: Util.spyFunc(onChooseStreams),
      onCanSwitch: Util.spyFunc(onCanSwitch),
      onError: Util.spyFunc(onError),
      onEvent: Util.spyFunc(onEvent),
      onManifestUpdate: Util.spyFunc(onManifestUpdate),
      onSegmentAppended: function() {},
      onInitialStreamsSetup: Util.spyFunc(onInitialStreamsSetup),
      onStartupComplete: Util.spyFunc(onStartupComplete)
    };
    streamingEngine = new shaka.media.StreamingEngine(
        /** @type {shakaExtern.Manifest} */(manifest), playerInterface);
    streamingEngine.configure(config);
  }

  afterEach(function(done) {
    streamingEngine.destroy().catch(fail).then(done);
    shaka.polyfill.Promise.flush();
  });

  afterAll(function() {
    shaka.polyfill.Promise.uninstall();
    jasmine.clock().uninstall();
  });

  // This test initializes the StreamingEngine (SE) and allows it to play
  // through both Periods.
  //
  // After calling init() the following should occur:
  //   1. SE should immediately call onChooseStreams() with the first Period.
  //   2. SE should setup each of the initial Streams and then call
  //      onInitialStreamsSetup().
  //   3. SE should start appending the initial Streams' segments and in
  //      parallel setup the remaining Streams within the Manifest.
  //      - SE should call onStartupComplete() after it has buffered at least 1
  //        segment of each type of content.
  //      - SE should call onCanSwitch() with the first Period after it has
  //        setup the remaining Streams within the first Period.
  //   4. SE should call onChooseStreams() with the second Period after it has
  //      both segments within the first Period.
  //      - We must return the Streams within the second Period.
  //   5. SE should call onCanSwitch() with the second Period shortly after
  //      step 4.
  //   6. SE should call MediaSourceEngine.endOfStream() after it has appended
  //      both segments within the second Period. At this point the playhead
  //      should not be at the end of the presentation, but the test will be
  //      effectively over since SE will have nothing else to do.
  it('initializes and plays VOD', function() {
    setupVod();
    mediaSourceEngine = new shaka.test.FakeMediaSourceEngine(segmentData);
    createStreamingEngine();

    playhead.getTime.and.returnValue(0);

    onStartupComplete.and.callFake(function() {
      // Verify buffers.
      expect(mediaSourceEngine.initSegments).toEqual({
        audio: [true, false],
        video: [true, false],
        text: []
      });
      expect(mediaSourceEngine.segments).toEqual({
        audio: [true, false, false, false],
        video: [true, false, false, false],
        text: [true, false, false, false]
      });

      setupFakeGetTime(0);
    });

    expect(mediaSourceEngine.reinitText).not.toHaveBeenCalled();

    onChooseStreams.and.callFake(function(period) {
      expect(period).toBe(manifest.periods[0]);

      onCanSwitch.and.callFake(function() {
        expect(alternateVideoStream1.createSegmentIndex).toHaveBeenCalled();
        expect(mediaSourceEngine.reinitText).not.toHaveBeenCalled();
        mediaSourceEngine.reinitText.calls.reset();
        onCanSwitch.and.throwError(new Error());
      });

      // For second Period.
      onChooseStreams.and.callFake(function(period) {
        expect(period).toBe(manifest.periods[1]);

        // Verify buffers.
        expect(mediaSourceEngine.initSegments).toEqual({
          audio: [true, false],
          video: [true, false],
          text: []
        });
        expect(mediaSourceEngine.segments).toEqual({
          audio: [true, true, false, false],
          video: [true, true, false, false],
          text: [true, true, false, false]
        });

        verifyNetworkingEngineRequestCalls(1);

        onCanSwitch.and.callFake(function() {
          expect(audioStream2.createSegmentIndex).toHaveBeenCalled();
          expect(videoStream2.createSegmentIndex).toHaveBeenCalled();
          expect(textStream2.createSegmentIndex).toHaveBeenCalled();
          expect(mediaSourceEngine.reinitText).toHaveBeenCalled();
          mediaSourceEngine.reinitText.calls.reset();
          onCanSwitch.and.throwError(new Error());
        });

        // Switch to the second Period.
        return defaultOnChooseStreams(period);
      });

      // Init the first Period.
      return defaultOnChooseStreams(period);
    });

    onInitialStreamsSetup.and.callFake(function() {
      // Create empty object first and initialize the fields through
      // [] to allow field names to be expressions.
      var expectedObject = {};
      expectedObject[ContentType.AUDIO] = audioStream1;
      expectedObject[ContentType.VIDEO] = videoStream1;
      expectedObject[ContentType.TEXT] = textStream1;
      expect(mediaSourceEngine.init)
          .toHaveBeenCalledWith(expectedObject);
      expect(mediaSourceEngine.init.calls.count()).toBe(1);
      mediaSourceEngine.init.calls.reset();

      expect(mediaSourceEngine.setDuration).toHaveBeenCalledWith(40);
      expect(mediaSourceEngine.setDuration.calls.count()).toBe(1);
      mediaSourceEngine.setDuration.calls.reset();

      expect(audioStream1.createSegmentIndex).toHaveBeenCalled();
      expect(videoStream1.createSegmentIndex).toHaveBeenCalled();
      expect(textStream1.createSegmentIndex).toHaveBeenCalled();

      expect(alternateVideoStream1.createSegmentIndex).not.toHaveBeenCalled();
    });

    // Here we go!
    streamingEngine.init();

    runTest();
    expect(mediaSourceEngine.endOfStream).toHaveBeenCalled();

    // Verify buffers.
    expect(mediaSourceEngine.initSegments).toEqual({
      audio: [false, true],
      video: [false, true],
      text: []
    });
    expect(mediaSourceEngine.segments).toEqual({
      audio: [true, true, true, true],
      video: [true, true, true, true],
      text: [true, true, true, true]
    });

    verifyNetworkingEngineRequestCalls(2);
  });

  it('initializes and plays live', function() {
    setupLive();
    mediaSourceEngine = new shaka.test.FakeMediaSourceEngine(segmentData);
    createStreamingEngine();

    playhead.getTime.and.returnValue(100);

    onStartupComplete.and.callFake(function() {
      setupFakeGetTime(100);
    });

    onChooseStreams.and.callFake(defaultOnChooseStreams.bind(null));

    // Here we go!
    streamingEngine.init();

    runTest(slideSegmentAvailabilityWindow);
    expect(mediaSourceEngine.endOfStream).toHaveBeenCalled();

    // Verify buffers.
    expect(mediaSourceEngine.initSegments).toEqual({
      audio: [false, true],
      video: [false, true],
      text: []
    });

    // Since we started playback from segment 11, segments 10 through 14
    // should be buffered.
    for (var i = 0; i <= 8; ++i) {
      expect(mediaSourceEngine.segments[ContentType.AUDIO][i]).toBeFalsy();
      expect(mediaSourceEngine.segments[ContentType.VIDEO][i]).toBeFalsy();
      expect(mediaSourceEngine.segments[ContentType.TEXT][i]).toBeFalsy();
    }

    for (var i = 9; i <= 13; ++i) {
      expect(mediaSourceEngine.segments[ContentType.AUDIO][i]).toBeTruthy();
      expect(mediaSourceEngine.segments[ContentType.VIDEO][i]).toBeTruthy();
      expect(mediaSourceEngine.segments[ContentType.TEXT][i]).toBeTruthy();
    }
  });

  // Start the playhead in the first Period but pass init() Streams from the
  // second Period.
  it('plays from 1st Period when passed Streams from 2nd', function() {
    setupVod();
    mediaSourceEngine = new shaka.test.FakeMediaSourceEngine(segmentData);
    createStreamingEngine();

    playhead.getTime.and.returnValue(0);
    onStartupComplete.and.callFake(function() {
      setupFakeGetTime(0);
    });

    onChooseStreams.and.callFake(function(period) {
      expect(period).toBe(manifest.periods[0]);

      // Start with Streams from the second Period even though the playhead is
      // in the first Period. onChooseStreams() should be called again for the
      // first Period and then eventually for the second Period.

      onChooseStreams.and.callFake(function(period) {
        expect(period).toBe(manifest.periods[0]);

        onChooseStreams.and.callFake(function(period) {
          expect(period).toBe(manifest.periods[1]);

          return defaultOnChooseStreams(period);
        });

        return defaultOnChooseStreams(period);
      });

      return { variant: variant2, text: textStream2 };
    });

    streamingEngine.init();

    runTest();
    // Verify buffers.
    expect(mediaSourceEngine.initSegments).toEqual({
      audio: [false, true],
      video: [false, true],
      text: []
    });
    expect(mediaSourceEngine.segments).toEqual({
      audio: [true, true, true, true],
      video: [true, true, true, true],
      text: [true, true, true, true]
    });
  });

  // Start the playhead in the second Period but pass init() Streams from the
  // first Period.
  it('plays from 2nd Period when passed Streams from 1st', function() {
    setupVod();
    mediaSourceEngine = new shaka.test.FakeMediaSourceEngine(segmentData);
    createStreamingEngine();

    playhead.getTime.and.returnValue(20);
    onStartupComplete.and.callFake(function() {
      setupFakeGetTime(20);
    });

    onChooseStreams.and.callFake(function(period) {
      expect(period).toBe(manifest.periods[1]);

      // Start with Streams from the first Period even though the playhead is
      // in the second Period. onChooseStreams() should be called again for the
      // second Period.

      onChooseStreams.and.callFake(function(period) {
        expect(period).toBe(manifest.periods[1]);

        onChooseStreams.and.throwError(new Error());

        return defaultOnChooseStreams(period);
      });

      return { variant: variant1, text: textStream1 };
    });

    streamingEngine.init();

    runTest();
    // Verify buffers.
    expect(mediaSourceEngine.initSegments).toEqual({
      audio: [false, true],
      video: [false, true],
      text: []
    });
    expect(mediaSourceEngine.segments).toEqual({
      audio: [false, false, true, true],
      video: [false, false, true, true],
      text: [false, false, true, true]
    });
  });

  it('plays when a small gap is present at the beginning', function() {
    var drift = 0.050;  // 50 ms

    setupVod();
    mediaSourceEngine =
        new shaka.test.FakeMediaSourceEngine(segmentData, drift);
    createStreamingEngine();

    playhead.getTime.and.returnValue(0);

    // Here we go!
    onChooseStreams.and.callFake(defaultOnChooseStreams.bind(null));
    streamingEngine.init();

    runTest();
    expect(onStartupComplete).toHaveBeenCalled();
  });

  it('plays when 1st Period doesn\'t have text streams', function() {
    setupVod();
    manifest.periods[0].textStreams = [];

    mediaSourceEngine = new shaka.test.FakeMediaSourceEngine(segmentData);
    createStreamingEngine();

    playhead.getTime.and.returnValue(0);
    onStartupComplete.and.callFake(setupFakeGetTime.bind(null, 0));
    onChooseStreams.and.callFake(function(period) {
      var chosen = defaultOnChooseStreams(period);
      if (period == manifest.periods[0])
        chosen.text = null;
      return chosen;
    });

    // Here we go!
    streamingEngine.init();
    runTest();

    expect(mediaSourceEngine.segments).toEqual({
      audio: [true, true, true, true],
      video: [true, true, true, true],
      text: [false, false, true, true]
    });
  });

  it('doesn\'t get stuck when 2nd Period isn\'t available yet', function() {
    // See: https://github.com/google/shaka-player/pull/839
    setupVod();
    manifest.periods[0].textStreams = [];

    // For the first update, indicate the segment isn't available.  This should
    // not cause us to fallback to the Playhead time to determine which segment
    // to start streaming.
    var oldGet = textStream2.getSegmentReference;
    textStream2.getSegmentReference = function(idx) {
      if (idx == 1) {
        textStream2.getSegmentReference = oldGet;
        return null;
      }
      return oldGet(idx);
    };

    mediaSourceEngine = new shaka.test.FakeMediaSourceEngine(segmentData);
    createStreamingEngine();

    playhead.getTime.and.returnValue(0);
    onStartupComplete.and.callFake(setupFakeGetTime.bind(null, 0));
    onChooseStreams.and.callFake(function(period) {
      var chosen = defaultOnChooseStreams(period);
      if (period == manifest.periods[0])
<<<<<<< HEAD
        delete chosen[ContentType.TEXT];
=======
        chosen.text = null;
>>>>>>> 4fc6689d
      return chosen;
    });

    // Here we go!
    streamingEngine.init();
    runTest();

    expect(mediaSourceEngine.segments).toEqual({
      audio: [true, true, true, true],
      video: [true, true, true, true],
      text: [false, false, true, true]
    });
  });

  it('only reinitializes text when switching streams', function() {
    // See: https://github.com/google/shaka-player/issues/910
    setupVod();
    mediaSourceEngine = new shaka.test.FakeMediaSourceEngine(segmentData);
    createStreamingEngine();

    playhead.getTime.and.returnValue(0);
    onStartupComplete.and.callFake(setupFakeGetTime.bind(null, 0));
    onChooseStreams.and.callFake(defaultOnChooseStreams);

    // When we can switch in the second Period, switch to the playing stream.
    onCanSwitch.and.callFake(function() {
      onCanSwitch.and.callFake(function() {
        expect(streamingEngine.getActiveStreams()[ContentType.TEXT])
            .toBe(textStream2);

        mediaSourceEngine.reinitText.calls.reset();
<<<<<<< HEAD
        streamingEngine.switch(ContentType.TEXT, textStream2, false);
=======
        streamingEngine.switchTextStream(textStream2);
>>>>>>> 4fc6689d
      });
    });

    // Here we go!
    streamingEngine.init();
    runTest();

    expect(mediaSourceEngine.reinitText).not.toHaveBeenCalled();
  });

  it('plays when 2nd Period doesn\'t have text streams', function() {
    setupVod();
    manifest.periods[1].textStreams = [];

    mediaSourceEngine = new shaka.test.FakeMediaSourceEngine(segmentData);
    createStreamingEngine();

    playhead.getTime.and.returnValue(0);
    onStartupComplete.and.callFake(setupFakeGetTime.bind(null, 0));
    onChooseStreams.and.callFake(function(period) {
      var chosen = defaultOnChooseStreams(period);
      if (period == manifest.periods[1])
        chosen.text = null;
      return chosen;
    });

    // Here we go!
    streamingEngine.init();
    runTest();

    expect(mediaSourceEngine.segments).toEqual({
      audio: [true, true, true, true],
      video: [true, true, true, true],
      text: [true, true, false, false]
    });
  });

  it('updates the timeline duration to match media duration', function() {
    setupVod();
    mediaSourceEngine = new shaka.test.FakeMediaSourceEngine(segmentData);
    createStreamingEngine();

    playhead.getTime.and.returnValue(0);
    onStartupComplete.and.callFake(setupFakeGetTime.bind(null, 0));
    onChooseStreams.and.callFake(defaultOnChooseStreams);

    // TODO(modmaker): Don't just silence the compiler error.
    var endOfStream = /** @type {?} */ (mediaSourceEngine.endOfStream);
    endOfStream.and.callFake(function() {
      // Simulate the media ending before the expected (manifest) duration.
      expect(mediaSourceEngine.setDuration).toHaveBeenCalledWith(40);
      expect(mediaSourceEngine.setDuration).toHaveBeenCalledTimes(1);
      mediaSourceEngine.getDuration.and.returnValue(35);
      return Promise.resolve();
    });

    // Here we go!
    streamingEngine.init();

    runTest();
    expect(mediaSourceEngine.endOfStream).toHaveBeenCalled();
    expect(timeline.setDuration).toHaveBeenCalledWith(35);
  });

<<<<<<< HEAD
=======
  describe('switchVariant/switchTextStream', function() {
    var initialVariant;
    var sameAudioVariant;
    var sameVideoVariant;
    var initialTextStream;

    beforeEach(function() {
      // Set up a manifest with multiple variants and a text stream.
      manifest = new shaka.test.ManifestGenerator()
        .addPeriod(0)
          .addVariant(0)
            .addAudio(10).useSegmentTemplate('audio-10-%d.mp4', 10)
            .addVideo(11).useSegmentTemplate('video-11-%d.mp4', 10)
          .addVariant(1)
            .addAudio(10)  // reused
            .addVideo(12).useSegmentTemplate('video-12-%d.mp4', 10)
          .addVariant(2)
            .addAudio(13).useSegmentTemplate('audio-13-%d.mp4', 10)
            .addVideo(12)  // reused
          .addTextStream(20).useSegmentTemplate('text-20-%d.mp4', 10)
        .build();

      initialVariant = manifest.periods[0].variants[0];
      sameAudioVariant = manifest.periods[0].variants[1];
      sameVideoVariant = manifest.periods[0].variants[2];
      initialTextStream = manifest.periods[0].textStreams[0];

      // For these tests, we don't care about specific data appended.
      // Just return any old ArrayBuffer for any requested segment.
      netEngine = {
        request: function(requestType, request) {
          var buffer = new ArrayBuffer(0);
          var response = { uri: request.uris[0], data: buffer, headers: {} };
          return Promise.resolve(response);
        }
      };

      // For these tests, we also don't need FakeMediaSourceEngine to verify
      // its input data.
      mediaSourceEngine = new shaka.test.FakeMediaSourceEngine({});
      mediaSourceEngine.clear.and.returnValue(Promise.resolve());
      mediaSourceEngine.bufferedAheadOf.and.returnValue(0);
      mediaSourceEngine.bufferStart.and.returnValue(0);
      mediaSourceEngine.setStreamProperties.and.returnValue(Promise.resolve());
      mediaSourceEngine.remove.and.returnValue(Promise.resolve());

      var bufferEnd = { audio: 0, video: 0, text: 0 };
      mediaSourceEngine.appendBuffer.and.callFake(
          function(type, data, start, end) {
            bufferEnd[type] = end;
            return Promise.resolve();
          });
      mediaSourceEngine.bufferEnd.and.callFake(function(type) {
        return bufferEnd[type];
      });
      mediaSourceEngine.bufferedAheadOf.and.callFake(function(type, start) {
        return Math.max(0, bufferEnd[type] - start);
      });
      mediaSourceEngine.isBuffered.and.callFake(function(type, time) {
        return time >= 0 && time < bufferEnd[type];
      });

      playhead = new shaka.test.FakePlayhead();
      playheadTime = 0;
      playing = false;
      createStreamingEngine();

      playhead.getTime.and.returnValue(0);
      onStartupComplete.and.callFake(setupFakeGetTime.bind(null, 0));
      onChooseStreams.and.callFake(function() {
        return { variant: initialVariant, text: initialTextStream };
      });
    });

    it('will not clear buffers if streams have not changed', function() {
      onCanSwitch.and.callFake(function() {
        mediaSourceEngine.clear.calls.reset();
        streamingEngine.switchVariant(sameAudioVariant, /* clearBuffer */ true);
        Util.fakeEventLoop(1);
        expect(mediaSourceEngine.clear).not.toHaveBeenCalledWith('audio');
        expect(mediaSourceEngine.clear).toHaveBeenCalledWith('video');
        expect(mediaSourceEngine.clear).not.toHaveBeenCalledWith('text');

        mediaSourceEngine.clear.calls.reset();
        streamingEngine.switchVariant(sameVideoVariant, /* clearBuffer */ true);
        Util.fakeEventLoop(1);
        expect(mediaSourceEngine.clear).toHaveBeenCalledWith('audio');
        expect(mediaSourceEngine.clear).not.toHaveBeenCalledWith('video');
        expect(mediaSourceEngine.clear).not.toHaveBeenCalledWith('text');

        mediaSourceEngine.clear.calls.reset();
        streamingEngine.switchTextStream(initialTextStream);
        Util.fakeEventLoop(1);
        expect(mediaSourceEngine.clear).not.toHaveBeenCalledWith('audio');
        expect(mediaSourceEngine.clear).not.toHaveBeenCalledWith('video');
        expect(mediaSourceEngine.clear).not.toHaveBeenCalledWith('text');
      });

      streamingEngine.init().catch(fail);

      Util.fakeEventLoop(1);

      expect(onCanSwitch).toHaveBeenCalled();
    });
  });

>>>>>>> 4fc6689d
  describe('handles seeks (VOD)', function() {
    /** @type {!jasmine.Spy} */
    var onTick;

    beforeEach(function() {
      setupVod();
      mediaSourceEngine = new shaka.test.FakeMediaSourceEngine(segmentData);
      createStreamingEngine();

      onStartupComplete.and.callFake(setupFakeGetTime.bind(null, 0));

      onTick = jasmine.createSpy('onTick');
      onTick.and.stub();
    });

    it('into buffered regions', function() {
      playhead.getTime.and.returnValue(0);

      onChooseStreams.and.callFake(function(period) {
        expect(period).toBe(manifest.periods[0]);

        onChooseStreams.and.callFake(function(period) {
          expect(period).toBe(manifest.periods[1]);

          // Seek backwards to a buffered region in the first Period. Note that
          // since the buffering goal is 5 seconds and each segment is 10
          // seconds long, the second segment of this Period will be required at
          // 6 seconds.  Then it will load the next Period, but not require the
          // new segments.
          expect(playheadTime).toBe(6);
          playheadTime -= 5;
          streamingEngine.seeked();

          onChooseStreams.and.callFake(function(period) {
            expect(period).toBe(manifest.periods[1]);
            expect(playheadTime).toBe(16);

            // Verify buffers.
            expect(mediaSourceEngine.initSegments).toEqual({
              audio: [true, false],
              video: [true, false],
              text: []
            });
            expect(mediaSourceEngine.segments).toEqual({
              audio: [true, true, false, false],
              video: [true, true, false, false],
              text: [true, true, false, false]
            });

            onChooseStreams.and.throwError(new Error());

            // Switch to the second Period.
            return defaultOnChooseStreams(period);
          });

          // Although we're seeking backwards we still have to return some
          // Streams from the second Period here.
          return defaultOnChooseStreams(period);
        });

        // Init the first Period.
        return defaultOnChooseStreams(period);
      });

      // Here we go!
      streamingEngine.init();

      runTest();
      // Verify buffers.
      expect(mediaSourceEngine.initSegments).toEqual({
        audio: [false, true],
        video: [false, true],
        text: []
      });
      expect(mediaSourceEngine.segments).toEqual({
        audio: [true, true, true, true],
        video: [true, true, true, true],
        text: [true, true, true, true]
      });
    });

    it('into buffered regions across Periods', function() {
      playhead.getTime.and.returnValue(0);

      onChooseStreams.and.callFake(function(period) {
        expect(period).toBe(manifest.periods[0]);

        onChooseStreams.and.callFake(function(period) {
          expect(period).toBe(manifest.periods[1]);

          onChooseStreams.and.throwError(new Error());

          // Switch to the second Period.
          return defaultOnChooseStreams(period);
        });

        mediaSourceEngine.endOfStream.and.callFake(function() {
          // Seek backwards to a buffered region in the first Period. Note
          // that since the buffering goal is 5 seconds and each segment is
          // 10 seconds long, the last segment should be required at 26 seconds.
          // Then endOfStream() should be called.
          expect(playheadTime).toBe(26);
          playheadTime -= 20;
          streamingEngine.seeked();
          return Promise.resolve();
        });

        // Init the first Period.
        return defaultOnChooseStreams(period);
      });

      // Here we go!
      streamingEngine.init();

      runTest();
      // Verify buffers.
      expect(mediaSourceEngine.initSegments).toEqual({
        audio: [false, true],
        video: [false, true],
        text: []
      });
      expect(mediaSourceEngine.segments).toEqual({
        audio: [true, true, true, true],
        video: [true, true, true, true],
        text: [true, true, true, true]
      });
    });

    it('into unbuffered regions', function() {
      playhead.getTime.and.returnValue(0);

      onChooseStreams.and.callFake(function(period) {
        expect(period).toBe(manifest.periods[0]);

        onChooseStreams.and.throwError(new Error());

        // Init the first Period.
        return defaultOnChooseStreams(period);
      });

      onStartupComplete.and.callFake(function() {
        setupFakeGetTime(0);

        // Seek forward to an unbuffered region in the first Period.
        expect(playheadTime).toBe(0);
        playheadTime += 15;
        streamingEngine.seeked();

        onTick.and.callFake(function() {
          // Verify that all buffers have been cleared.
          expect(mediaSourceEngine.clear)
                .toHaveBeenCalledWith(ContentType.AUDIO);
          expect(mediaSourceEngine.clear)
                .toHaveBeenCalledWith(ContentType.VIDEO);
          expect(mediaSourceEngine.clear)
                .toHaveBeenCalledWith(ContentType.TEXT);
          onTick.and.stub();
        });

        onChooseStreams.and.callFake(function(period) {
          expect(period).toBe(manifest.periods[1]);

          // Verify buffers.
          expect(mediaSourceEngine.initSegments).toEqual({
            audio: [true, false],
            video: [true, false],
            text: []
          });
          expect(mediaSourceEngine.segments).toEqual({
            audio: [true, true, false, false],
            video: [true, true, false, false],
            text: [true, true, false, false]
          });

          onChooseStreams.and.throwError(new Error());

          // Switch to the second Period.
          return defaultOnChooseStreams(period);
        });
      });

      // Here we go!
      streamingEngine.init();

      runTest(Util.spyFunc(onTick));
      // Verify buffers.
      expect(mediaSourceEngine.initSegments).toEqual({
        audio: [false, true],
        video: [false, true],
        text: []
      });
      expect(mediaSourceEngine.segments).toEqual({
        audio: [true, true, true, true],
        video: [true, true, true, true],
        text: [true, true, true, true]
      });
    });

    it('into unbuffered regions across Periods', function() {
      // Start from the second Period.
      playhead.getTime.and.returnValue(20);

      onStartupComplete.and.callFake(setupFakeGetTime.bind(null, 20));

      onChooseStreams.and.callFake(function(period) {
        expect(period).toBe(manifest.periods[1]);

        onChooseStreams.and.throwError(new Error());

        // Init the second Period.
        return defaultOnChooseStreams(period);
      });

      mediaSourceEngine.endOfStream.and.callFake(function() {
        // Verify buffers.
        expect(mediaSourceEngine.initSegments).toEqual({
          audio: [false, true],
          video: [false, true],
          text: []
        });
        expect(mediaSourceEngine.segments).toEqual({
          audio: [false, false, true, true],
          video: [false, false, true, true],
          text: [false, false, true, true]
        });

        // Seek backwards to an unbuffered region in the first Period. Note
        // that since the buffering goal is 5 seconds and each segment is 10
        // seconds long, the last segment should be required at 26 seconds.
        // Then endOfStream() should be called.
        expect(playheadTime).toBe(26);
        playheadTime -= 20;
        streamingEngine.seeked();

        onTick.and.callFake(function() {
          // Verify that all buffers have been cleared.
          expect(mediaSourceEngine.clear)
                .toHaveBeenCalledWith(ContentType.AUDIO);
          expect(mediaSourceEngine.clear)
                .toHaveBeenCalledWith(ContentType.VIDEO);
          expect(mediaSourceEngine.clear)
                .toHaveBeenCalledWith(ContentType.TEXT);
          onTick.and.stub();
        });

        onChooseStreams.and.callFake(function(period) {
          expect(period).toBe(manifest.periods[0]);

          onChooseStreams.and.callFake(function(period) {
            expect(period).toBe(manifest.periods[1]);

            // Verify buffers.
            expect(mediaSourceEngine.initSegments).toEqual({
              audio: [true, false],
              video: [true, false],
              text: []
            });
            expect(mediaSourceEngine.segments).toEqual({
              audio: [true, true, false, false],
              video: [true, true, false, false],
              text: [true, true, false, false]
            });

            onChooseStreams.and.throwError(new Error());

            // Switch to the second Period.
            return defaultOnChooseStreams(period);
          });

<<<<<<< HEAD
          mediaSourceEngine.endOfStream.and.callThrough();
=======
          mediaSourceEngine.endOfStream.and.returnValue(Promise.resolve());
>>>>>>> 4fc6689d

          // Switch to the first Period.
          return defaultOnChooseStreams(period);
        });
        return Promise.resolve();
      });

      // Here we go!
      streamingEngine.init();

      runTest(Util.spyFunc(onTick));
      // Verify buffers.
      expect(mediaSourceEngine.initSegments).toEqual({
        audio: [false, true],
        video: [false, true],
        text: []
      });
      expect(mediaSourceEngine.segments).toEqual({
        audio: [true, true, true, true],
        video: [true, true, true, true],
        text: [true, true, true, true]
      });
    });

    it('into unbuffered regions when nothing is buffered', function() {
      playhead.getTime.and.returnValue(0);

      onChooseStreams.and.callFake(function(period) {
        expect(period).toBe(manifest.periods[0]);

        onChooseStreams.and.throwError(new Error());

        // Init the first Period.
        return defaultOnChooseStreams(period);
      });

      onInitialStreamsSetup.and.callFake(function() {
        // Seek forward to an unbuffered region in the first Period.
        expect(playheadTime).toBe(0);
        playhead.getTime.and.returnValue(15);
        streamingEngine.seeked();

        onTick.and.callFake(function() {
          // Nothing should have been cleared.
          expect(mediaSourceEngine.clear).not.toHaveBeenCalled();
          onTick.and.stub();
        });

        onChooseStreams.and.callFake(function(period) {
          expect(period).toBe(manifest.periods[1]);

          // Verify buffers.
          expect(mediaSourceEngine.initSegments).toEqual({
            audio: [true, false],
            video: [true, false],
            text: []
          });
          expect(mediaSourceEngine.segments).toEqual({
            audio: [true, true, false, false],
            video: [true, true, false, false],
            text: [true, true, false, false]
          });

          onChooseStreams.and.throwError(new Error());

          // Switch to the second Period.
          return defaultOnChooseStreams(period);
        });
      });

      // This happens after onInitialStreamsSetup(), so pass 15 so the playhead
      // resumes from 15.
      onStartupComplete.and.callFake(setupFakeGetTime.bind(null, 15));

      // Here we go!
      streamingEngine.init();

      runTest(Util.spyFunc(onTick));
      // Verify buffers.
      expect(mediaSourceEngine.initSegments).toEqual({
        audio: [false, true],
        video: [false, true],
        text: []
      });
      expect(mediaSourceEngine.segments).toEqual({
        audio: [true, true, true, true],
        video: [true, true, true, true],
        text: [true, true, true, true]
      });
    });

    // If we seek back into an unbuffered region but do not called seeked(),
    // StreamingEngine should wait for seeked() to be called.
    it('back into unbuffered regions without seeked() ', function() {
      // Start from the second segment in the second Period.
      playhead.getTime.and.returnValue(30);

      onStartupComplete.and.callFake(setupFakeGetTime.bind(null, 20));

      onChooseStreams.and.callFake(function(period) {
        expect(period).toBe(manifest.periods[1]);

        // Init the second Period.
        return defaultOnChooseStreams(period);
      });

      mediaSourceEngine.endOfStream.and.callFake(function() {
        // Seek backwards to an unbuffered region in the second Period. Do not
        // call seeked().
        expect(playheadTime).toBe(26);
        playheadTime -= 10;
        return Promise.resolve();
      });

      // Here we go!
      streamingEngine.init();

      runTest();
      // Verify buffers. Segment 3 should not be buffered since we never
      // called seeked().
      expect(mediaSourceEngine.initSegments).toEqual({
        audio: [false, true],
        video: [false, true],
        text: []
      });
      expect(mediaSourceEngine.segments).toEqual({
        audio: [false, false, true, true],
        video: [false, false, true, true],
        text: [false, false, true, true]
      });
    });

    // If we seek forward into an unbuffered region but do not called seeked(),
    // StreamingEngine should continue buffering. This test also exercises the
    // case where the playhead moves past the end of the buffer, which may
    // occur on some browsers depending on the playback rate.
    it('forward into unbuffered regions without seeked()', function() {
      playhead.getTime.and.returnValue(0);

      onChooseStreams.and.callFake(function(period) {
        expect(period).toBe(manifest.periods[0]);

        // Init the first Period.
        return defaultOnChooseStreams(period);
      });

      onStartupComplete.and.callFake(function() {
        setupFakeGetTime(0);

        // Seek forward to an unbuffered region in the first Period. Do not
        // call seeked().
        playheadTime += 15;

        onChooseStreams.and.callFake(function(period) {
          expect(period).toBe(manifest.periods[1]);

          // Switch to the second Period.
          return defaultOnChooseStreams(period);
        });
      });

      // Here we go!
      streamingEngine.init();

      runTest();
      // Verify buffers.
      expect(mediaSourceEngine.initSegments).toEqual({
        audio: [false, true],
        video: [false, true],
        text: []
      });
      expect(mediaSourceEngine.segments).toEqual({
        audio: [true, true, true, true],
        video: [true, true, true, true],
        text: [true, true, true, true]
      });
    });

    it('into partially buffered regions', function() {
      // Seeking into a region where some buffers (text) are buffered and some
      // are not should work despite the media states requiring different
      // periods.
      playhead.getTime.and.returnValue(0);

      onChooseStreams.and.callFake(function(period) {
        expect(period).toBe(manifest.periods[0]);

        onChooseStreams.and.callFake(function(period) {
          expect(period).toBe(manifest.periods[1]);

          // Should get another call for the unbuffered Period transition.
          onChooseStreams.and.callFake(defaultOnChooseStreams);

          mediaSourceEngine.endOfStream.and.callFake(function() {
            // Should have the first Period entirely buffered.
            expect(mediaSourceEngine.initSegments).toEqual({
              audio: [false, true],
              video: [false, true],
              text: []
            });
            expect(mediaSourceEngine.segments).toEqual({
              audio: [true, true, true, true],
              video: [true, true, true, true],
              text: [true, true, true, true]
            });

            // Fake the audio/video buffers being removed.
            mediaSourceEngine.segments[ContentType.AUDIO] =
                [false, false, true, true];
            mediaSourceEngine.segments[ContentType.VIDEO] =
                [false, false, true, true];

            // Seek back into the first Period.
            expect(playheadTime).toBe(26);
            playheadTime -= 20;
            streamingEngine.seeked();

<<<<<<< HEAD
            mediaSourceEngine.endOfStream.and.callThrough();
=======
            mediaSourceEngine.endOfStream.and.returnValue(Promise.resolve());
>>>>>>> 4fc6689d
            return Promise.resolve();
          });

          return defaultOnChooseStreams(period);
        });

        return defaultOnChooseStreams(period);
      });

      onStartupComplete.and.callFake(setupFakeGetTime.bind(null, 0));

      // Here we go!
      streamingEngine.init();
      runTest();

      // Verify buffers.
      expect(mediaSourceEngine.initSegments).toEqual({
        audio: [false, true],
        video: [false, true],
        text: []
      });
      expect(mediaSourceEngine.segments).toEqual({
        audio: [true, true, true, true],
        video: [true, true, true, true],
        text: [true, true, true, true]
      });
    });
  });

  describe('handles seeks (live)', function() {
    beforeEach(function() {
      setupLive();
      mediaSourceEngine = new shaka.test.FakeMediaSourceEngine(segmentData, 0);
      createStreamingEngine();

      onStartupComplete.and.callFake(setupFakeGetTime.bind(null, 100));
    });

    it('outside segment availability window', function() {
      timeline.segmentAvailabilityStart = 90;
      timeline.segmentAvailabilityEnd = 110;

      playhead.getTime.and.returnValue(90);

      onChooseStreams.and.callFake(function(period) {
        expect(period).toBe(manifest.periods[0]);

        onChooseStreams.and.throwError(new Error());

        // Init the first Period.
        return defaultOnChooseStreams(period);
      });

      onStartupComplete.and.callFake(function() {
        setupFakeGetTime(90);

        // Seek forward to an unbuffered and unavailable region in the second
        // Period; set playing to false since the playhead can't move at the
        // seek target.
        expect(timeline.getSegmentAvailabilityStart()).toBe(90);
        expect(timeline.getSegmentAvailabilityEnd()).toBe(110);
        playheadTime += 35;
        playing = false;
        streamingEngine.seeked();

        onChooseStreams.and.callFake(function(period) {
          expect(period).toBe(manifest.periods[1]);

          onChooseStreams.and.throwError(new Error());

          // Switch to the second Period.
          return defaultOnChooseStreams(period);
        });

        // Eventually StreamingEngine should request the first segment (since
        // it needs the second segment) of the second Period when it becomes
        // available.
        var originalAppendBuffer =
            shaka.test.FakeMediaSourceEngine.prototype.appendBufferImpl;
        mediaSourceEngine.appendBuffer.and.callFake(
            function(type, data, startTime, endTime) {
              expect(playheadTime).toBe(125);
              expect(timeline.getSegmentAvailabilityStart()).toBe(100);
              expect(timeline.getSegmentAvailabilityEnd()).toBe(120);
              playing = true;
              var p = originalAppendBuffer.call(
                  mediaSourceEngine, type, data, startTime, endTime);
              mediaSourceEngine.appendBuffer.and.callFake(originalAppendBuffer);
              return p;
            });
      });

      // Here we go!
      streamingEngine.init();

      runTest(slideSegmentAvailabilityWindow);
      // Verify buffers.
      expect(mediaSourceEngine.initSegments).toEqual({
        audio: [false, true],
        video: [false, true],
        text: []
      });

      // Since we performed an unbuffered seek into the second Period, the
      // first 12 segments should not be buffered.
      for (var i = 0; i <= 11; ++i) {
        expect(mediaSourceEngine.segments[ContentType.AUDIO][i]).toBeFalsy();
        expect(mediaSourceEngine.segments[ContentType.VIDEO][i]).toBeFalsy();
        expect(mediaSourceEngine.segments[ContentType.TEXT][i]).toBeFalsy();
      }

      for (var i = 12; i <= 13; ++i) {
        expect(mediaSourceEngine.segments[ContentType.AUDIO][i]).toBeTruthy();
        expect(mediaSourceEngine.segments[ContentType.VIDEO][i]).toBeTruthy();
        expect(mediaSourceEngine.segments[ContentType.TEXT][i]).toBeTruthy();
      }
    });
  });

  describe('handles errors', function() {
    beforeEach(function() {
      setupVod();
      mediaSourceEngine = new shaka.test.FakeMediaSourceEngine(segmentData);
      createStreamingEngine();
    });

    it('from initial Stream setup', function() {
      playhead.getTime.and.returnValue(0);

      videoStream1.createSegmentIndex.and.returnValue(
          Promise.reject('FAKE_ERROR'));

      var onInitError = jasmine.createSpy('onInitError');
      onInitError.and.callFake(function(error) {
        expect(onInitialStreamsSetup).not.toHaveBeenCalled();
        expect(onStartupComplete).not.toHaveBeenCalled();
        expect(error).toBe('FAKE_ERROR');
      });

      // Here we go!
      onChooseStreams.and.callFake(defaultOnChooseStreams.bind(null));
      streamingEngine.init().then(fail).catch(Util.spyFunc(onInitError));

      runTest();
      expect(onInitError).toHaveBeenCalled();
      expect(onError).not.toHaveBeenCalled();
    });

    it('from post startup Stream setup', function() {
      playhead.getTime.and.returnValue(0);

      alternateVideoStream1.createSegmentIndex.and.returnValue(
          Promise.reject('FAKE_ERROR'));

      onError.and.callFake(function(error) {
        expect(onInitialStreamsSetup).toHaveBeenCalled();
        expect(onStartupComplete).toHaveBeenCalled();
        expect(error).toBe('FAKE_ERROR');
      });

      // Here we go!
      onChooseStreams.and.callFake(defaultOnChooseStreams.bind(null));
      streamingEngine.init().catch(fail);
      runTest();
      expect(onError).toHaveBeenCalled();
    });

    it('from failed init segment append during startup', function() {
      playhead.getTime.and.returnValue(0);

      var expectedError = new shaka.util.Error(
          shaka.util.Error.Severity.CRITICAL,
          shaka.util.Error.Category.MEDIA,
          shaka.util.Error.Code.MEDIA_SOURCE_OPERATION_FAILED);

      onError.and.callFake(function(error) {
        expect(onInitialStreamsSetup).toHaveBeenCalled();
        expect(onStartupComplete).not.toHaveBeenCalled();
        Util.expectToEqualError(error, expectedError);
      });

      onChooseStreams.and.callFake(function(period) {
        expect(period).toBe(manifest.periods[0]);

        var streamsByType = defaultOnChooseStreams(period);

        var originalAppendBuffer =
            shaka.test.FakeMediaSourceEngine.prototype.appendBufferImpl;
        mediaSourceEngine.appendBuffer.and.callFake(
            function(type, data, startTime, endTime) {
              // Reject the first video init segment.
              if (data == segmentData[ContentType.VIDEO].initSegments[0]) {
                return Promise.reject(expectedError);
              } else {
                return originalAppendBuffer.call(
                    mediaSourceEngine, type, data, startTime, endTime);
              }
            });

        return streamsByType;
      });

      // Here we go!
      streamingEngine.init().catch(fail);
      runTest();
      expect(onError).toHaveBeenCalled();
    });

    it('from failed media segment append during startup', function() {
      playhead.getTime.and.returnValue(0);

      var expectedError = new shaka.util.Error(
          shaka.util.Error.Severity.CRITICAL,
          shaka.util.Error.Category.MEDIA,
          shaka.util.Error.Code.MEDIA_SOURCE_OPERATION_FAILED);

      onError.and.callFake(function(error) {
        expect(onInitialStreamsSetup).toHaveBeenCalled();
        expect(onStartupComplete).not.toHaveBeenCalled();
        Util.expectToEqualError(error, expectedError);
      });

      onChooseStreams.and.callFake(function(period) {
        expect(period).toBe(manifest.periods[0]);

        var streamsByType = defaultOnChooseStreams(period);

        var originalAppendBuffer =
            shaka.test.FakeMediaSourceEngine.prototype.appendBufferImpl;
        mediaSourceEngine.appendBuffer.and.callFake(
            function(type, data, startTime, endTime) {
              // Reject the first audio segment.
              if (data == segmentData[ContentType.AUDIO].segments[0]) {
                return Promise.reject(expectedError);
              } else {
                return originalAppendBuffer.call(
                    mediaSourceEngine, type, data, startTime, endTime);
              }
            });

        return streamsByType;
      });

      // Here we go!
      streamingEngine.init().catch(fail);
      runTest();
      expect(onError).toHaveBeenCalled();
    });
  });

  describe('handles network errors', function() {
<<<<<<< HEAD
    function testRecoverableError(targetUri, code) {
      setupLive();

      // Wrap the NetworkingEngine to perform errors.
=======
    it('ignores text stream failures if configured to', function() {
      setupVod();
      var textUri = '1_text_1';
>>>>>>> 4fc6689d
      var originalNetEngine = netEngine;
      netEngine = {
        request: jasmine.createSpy('request')
      };
      netEngine.request.and.callFake(function(requestType, request) {
        if (request.uris[0] == textUri) {
          return Promise.reject(new shaka.util.Error(
              shaka.util.Error.Severity.CRITICAL,
              shaka.util.Error.Category.NETWORK,
              shaka.util.Error.Code.BAD_HTTP_STATUS, textUri, 404));
        }
        return originalNetEngine.request(requestType, request);
      });
      mediaSourceEngine = new shaka.test.FakeMediaSourceEngine(segmentData);
      var config = {
        rebufferingGoal: 2,
        bufferingGoal: 5,
        retryParameters: shaka.net.NetworkingEngine.defaultRetryParameters(),
        failureCallback: function() {},
        bufferBehind: Infinity,
        ignoreTextStreamFailures: true,
        startAtSegmentBoundary: false,
        smallGapLimit: 0.5,
        jumpLargeGaps: false
      };
      createStreamingEngine(config);

      playhead.getTime.and.returnValue(100);
      onStartupComplete.and.callFake(function() {
        setupFakeGetTime(100);
      });

      // Here we go!
      onChooseStreams.and.callFake(defaultOnChooseStreams.bind(null));
      streamingEngine.init();

      runTest();
      expect(onError.calls.count()).toBe(0);
      expect(mediaSourceEngine.endOfStream).toHaveBeenCalled();
    });

    it('retries if configured to', function() {
      setupLive();

      // Wrap the NetworkingEngine to cause errors.
      var targetUri = '1_audio_init';
      failFirstRequestForTarget(netEngine, targetUri,
                                shaka.util.Error.Code.BAD_HTTP_STATUS);

      mediaSourceEngine = new shaka.test.FakeMediaSourceEngine(segmentData);

      var config = {
        rebufferingGoal: 2,
        bufferingGoal: 5,
        retryParameters: shaka.net.NetworkingEngine.defaultRetryParameters(),
        failureCallback: function() { streamingEngine.retry(); },  // retry
        bufferBehind: Infinity,
        ignoreTextStreamFailures: false,
        startAtSegmentBoundary: false,
        smallGapLimit: 0.5,
        jumpLargeGaps: false
      };
      createStreamingEngine(config);

      playhead.getTime.and.returnValue(100);
      onStartupComplete.and.callFake(function() {
        setupFakeGetTime(100);
      });

      onError.and.callFake(function(error) {
        expect(error.severity).toBe(shaka.util.Error.Severity.CRITICAL);
        expect(error.category).toBe(shaka.util.Error.Category.NETWORK);
        expect(error.code).toBe(shaka.util.Error.Code.BAD_HTTP_STATUS);
      });

      // Here we go!
      onChooseStreams.and.callFake(defaultOnChooseStreams.bind(null));
      streamingEngine.init();

      runTest();
      expect(onError.calls.count()).toBe(1);
      expect(netEngine.attempts).toBeGreaterThan(1);
      expect(mediaSourceEngine.endOfStream).toHaveBeenCalledTimes(1);
    });

<<<<<<< HEAD
    it('from missing init, first Period',
        testRecoverableError.bind(
            null, '1_audio_init', shaka.util.Error.Code.BAD_HTTP_STATUS));
    it('from missing init, second Period',
       testRecoverableError.bind(
            null, '2_video_init', shaka.util.Error.Code.BAD_HTTP_STATUS));
    it('from missing media, first Period',
       testRecoverableError.bind(
            null, '1_video_10', shaka.util.Error.Code.BAD_HTTP_STATUS));
    it('from missing media, second Period',
       testRecoverableError.bind(
            null, '2_audio_2', shaka.util.Error.Code.BAD_HTTP_STATUS));

    it('from missing init, first Period',
        testRecoverableError.bind(
            null, '1_video_init', shaka.util.Error.Code.HTTP_ERROR));
    it('from missing init, second Period',
       testRecoverableError.bind(
            null, '2_audio_init', shaka.util.Error.Code.HTTP_ERROR));
    it('from missing media, first Period',
       testRecoverableError.bind(
            null, '1_audio_10', shaka.util.Error.Code.HTTP_ERROR));
    it('from missing media, second Period',
       testRecoverableError.bind(
            null, '2_video_2', shaka.util.Error.Code.HTTP_ERROR));

    it('from missing init, first Period',
        testRecoverableError.bind(
            null, '1_audio_init', shaka.util.Error.Code.TIMEOUT));
    it('from missing init, second Period',
       testRecoverableError.bind(
            null, '2_video_init', shaka.util.Error.Code.TIMEOUT));
    it('from missing media, first Period',
       testRecoverableError.bind(
            null, '1_video_11', shaka.util.Error.Code.TIMEOUT));
    it('from missing media, second Period',
       testRecoverableError.bind(
            null, '2_audio_1', shaka.util.Error.Code.TIMEOUT));

    function testNonRecoverableError(targetUri, code) {
      setupVod();
=======
    it('does not retry if configured not to', function() {
      setupLive();
>>>>>>> 4fc6689d

      // Wrap the NetworkingEngine to cause errors.
      var targetUri = '1_audio_init';
      failFirstRequestForTarget(netEngine, targetUri,
                                shaka.util.Error.Code.BAD_HTTP_STATUS);

      mediaSourceEngine = new shaka.test.FakeMediaSourceEngine(segmentData);

      var config = {
        rebufferingGoal: 2,
        bufferingGoal: 5,
        retryParameters: shaka.net.NetworkingEngine.defaultRetryParameters(),
        failureCallback: function() {},  // no retry
        bufferBehind: Infinity,
        ignoreTextStreamFailures: false,
        startAtSegmentBoundary: false,
        smallGapLimit: 0.5,
        jumpLargeGaps: false
      };
      createStreamingEngine(config);

      playhead.getTime.and.returnValue(100);
      onStartupComplete.and.callFake(function() {
        setupFakeGetTime(100);
      });

      onError.and.callFake(function(error) {
        expect(error.severity).toBe(shaka.util.Error.Severity.CRITICAL);
        expect(error.category).toBe(shaka.util.Error.Category.NETWORK);
        expect(error.code).toBe(shaka.util.Error.Code.BAD_HTTP_STATUS);
      });

      // Here we go!
      onChooseStreams.and.callFake(defaultOnChooseStreams.bind(null));
      streamingEngine.init();

      runTest();
      expect(onError.calls.count()).toBe(1);
      expect(netEngine.attempts).toBe(1);
      expect(mediaSourceEngine.endOfStream).toHaveBeenCalledTimes(0);
    });

    it('does not invoke the callback if the error is handled', function() {
      setupLive();

      // Wrap the NetworkingEngine to cause errors.
      var targetUri = '1_audio_init';
      failFirstRequestForTarget(netEngine, targetUri,
                                shaka.util.Error.Code.BAD_HTTP_STATUS);

      mediaSourceEngine = new shaka.test.FakeMediaSourceEngine(segmentData);

      // Configure with a failure callback
      var failureCallback = jasmine.createSpy('failureCallback');
      var config = {
        rebufferingGoal: 2,
        bufferingGoal: 5,
        retryParameters: shaka.net.NetworkingEngine.defaultRetryParameters(),
        failureCallback: shaka.test.Util.spyFunc(failureCallback),
        bufferBehind: Infinity,
        ignoreTextStreamFailures: false,
        startAtSegmentBoundary: false,
        smallGapLimit: 0.5,
        jumpLargeGaps: false
      };
      createStreamingEngine(config);

      playhead.getTime.and.returnValue(100);
      onStartupComplete.and.callFake(function() {
        setupFakeGetTime(100);
      });

      onError.and.callFake(function(error) {
        error.handled = true;
      });

      // Here we go!
      onChooseStreams.and.callFake(defaultOnChooseStreams.bind(null));
      streamingEngine.init();

      runTest();
      expect(onError.calls.count()).toBe(1);
      expect(failureCallback).not.toHaveBeenCalled();
    });

    it('waits to invoke the failure callback', function() {
      setupLive();

      // Wrap the NetworkingEngine to cause errors.
      var targetUri = '1_audio_init';
      failFirstRequestForTarget(netEngine, targetUri,
                                shaka.util.Error.Code.BAD_HTTP_STATUS);

      mediaSourceEngine = new shaka.test.FakeMediaSourceEngine(segmentData);

      // Configure with a failure callback that records the callback time.
      var callbackTime = null;
      var failureCallback = jasmine.createSpy('failureCallback');
      failureCallback.and.callFake(function() { callbackTime = Date.now(); });

      var config = {
        rebufferingGoal: 2,
        bufferingGoal: 5,
        retryParameters: {
          maxAttempts: 2,
          baseDelay: 10000,
          backoffFactor: 1,
          fuzzFactor: 0,
          timeout: 0
        },
        failureCallback: shaka.test.Util.spyFunc(failureCallback),
        bufferBehind: Infinity,
        ignoreTextStreamFailures: false,
        startAtSegmentBoundary: false,
        smallGapLimit: 0.5,
        jumpLargeGaps: false
      };
      createStreamingEngine(config);

      playhead.getTime.and.returnValue(100);
      onStartupComplete.and.callFake(function() {
        setupFakeGetTime(100);
      });
      onError.and.stub();

      // Here we go!
      onChooseStreams.and.callFake(defaultOnChooseStreams.bind(null));
      streamingEngine.init();

      var startTime = Date.now();
      runTest();
      expect(failureCallback).toHaveBeenCalled();
      expect(callbackTime - startTime).toEqual(10000);  // baseDelay == 10000
    });
  });

  describe('retry()', function() {
    it('resumes streaming after failure', function() {
      setupVod();

      // Wrap the NetworkingEngine to cause errors.
      var targetUri = '1_audio_init';
      var originalNetEngineRequest = netEngine.request;
      failFirstRequestForTarget(netEngine, targetUri,
                                shaka.util.Error.Code.BAD_HTTP_STATUS);

      mediaSourceEngine = new shaka.test.FakeMediaSourceEngine(segmentData);
      createStreamingEngine();

      playhead.getTime.and.returnValue(0);
      onStartupComplete.and.callFake(function() {
        setupFakeGetTime(0);
      });

      onError.and.callFake(function(error) {
        // Restore the original fake request function.
        netEngine.request = originalNetEngineRequest;
        netEngine.request.calls.reset();

        // Retry streaming.
        expect(streamingEngine.retry()).toBe(true);
      });

      // Here we go!
      onChooseStreams.and.callFake(defaultOnChooseStreams.bind(null));
      streamingEngine.init();

      runTest();
      // We definitely called onError().
      expect(onError.calls.count()).toBe(1);
      // We reset the request calls in onError() just before retry(), so this
      // count reflects new calls since retry().
      expect(netEngine.request.calls.count()).toBeGreaterThan(0);
      // The retry worked, so we should have reached the end of the stream.
      expect(mediaSourceEngine.endOfStream).toHaveBeenCalledTimes(1);
    });

    it('does not resume streaming after quota error', function() {
      setupVod();

      var appendBufferSpy = jasmine.createSpy('appendBuffer');
      // Throw QuotaExceededError on every segment to quickly trigger the quota
      // error.
      appendBufferSpy.and.callFake(function(type, data, startTime, endTime) {
        throw new shaka.util.Error(
            shaka.util.Error.Severity.CRITICAL,
            shaka.util.Error.Category.MEDIA,
            shaka.util.Error.Code.QUOTA_EXCEEDED_ERROR,
            type);
      });

      mediaSourceEngine = new shaka.test.FakeMediaSourceEngine(segmentData);
      mediaSourceEngine.appendBuffer = appendBufferSpy;
      createStreamingEngine();

      playhead.getTime.and.returnValue(0);
      onStartupComplete.and.callFake(function() {
        setupFakeGetTime(0);
      });

      onError.and.callFake(function(error) {
        expect(error.code).toBe(shaka.util.Error.Code.QUOTA_EXCEEDED_ERROR);

        // Retry streaming, which should fail and return false.
        netEngine.request.calls.reset();
        expect(streamingEngine.retry()).toBe(false);
      });

      // Here we go!
      onChooseStreams.and.callFake(defaultOnChooseStreams.bind(null));
      streamingEngine.init();

      runTest();

      // We definitely called onError().
      expect(onError.calls.count()).toBe(1);

      // We reset the request calls in onError() just before retry(), so this
      // count reflects new calls since retry().
      expect(netEngine.request.calls.count()).toBe(0);
      expect(mediaSourceEngine.endOfStream).not.toHaveBeenCalled();
    });

    it('does not resume streaming after destruction', function() {
      setupVod();

      mediaSourceEngine = new shaka.test.FakeMediaSourceEngine(segmentData);
      createStreamingEngine();

      playhead.getTime.and.returnValue(0);
      onStartupComplete.and.callFake(function() {
        setupFakeGetTime(0);
      });

      onChooseStreams.and.callFake(defaultOnChooseStreams.bind(null));
      streamingEngine.init();

      // Here we go!
      var count = 0;
      runTest(function() {
        if (++count == 3) {
          streamingEngine.destroy();

          // Retry streaming, which should fail and return false.
          netEngine.request.calls.reset();
          expect(streamingEngine.retry()).toBe(false);
        }
      });

      // We reset the request calls in onError() just before retry(), so this
      // count reflects new calls since retry().
      expect(netEngine.request.calls.count()).toBe(0);
      expect(mediaSourceEngine.endOfStream).not.toHaveBeenCalled();
    });

    it('Does not retry if configured not to', function() {
      setupLive();
      // Wrap the NetworkingEngine to perform errors.
      var originalNetEngine = netEngine;
      netEngine = {
        request: jasmine.createSpy('request')
      };
      var attempts = 0;
      var targetUri = '1_audio_init';
      netEngine.request.and.callFake(function(requestType, request) {
        if (request.uris[0] == targetUri) {
          ++attempts;
          if (attempts == 1) {
            var data = [targetUri];
            data.push(404);
            data.push('');

            return Promise.reject(new shaka.util.Error(
                shaka.util.Error.Severity.CRITICAL,
                shaka.util.Error.Category.NETWORK,
                shaka.util.Error.Code.BAD_HTTP_STATUS, data));
          }
        }
        return originalNetEngine.request(requestType, request);
      });

      mediaSourceEngine = new shaka.test.FakeMediaSourceEngine(segmentData);

      var config = {
        rebufferingGoal: 2,
        bufferingGoal: 5,
        retryParameters: shaka.net.NetworkingEngine.defaultRetryParameters(),
        infiniteRetriesForLiveStreams: false,
        bufferBehind: Infinity,
        ignoreTextStreamFailures: false,
        startAtSegmentBoundary: false,
        smallGapLimit: 0.5,
        jumpLargeGaps: false
      };
      createStreamingEngine(config);

      playhead.getTime.and.returnValue(100);
      onStartupComplete.and.callFake(function() {
        setupFakeGetTime(100);
      });

      onError.and.callFake(function(error) {
        expect(error.severity).toBe(shaka.util.Error.Severity.CRITICAL);
        expect(error.category).toBe(shaka.util.Error.Category.NETWORK);
        expect(error.code).toBe(shaka.util.Error.Code.BAD_HTTP_STATUS);
      });

      // Here we go!
      onChooseStreams.and.callFake(defaultOnChooseStreams.bind(null));
      streamingEngine.init();

      runTest();
      expect(onError.calls.count()).toBe(1);
      expect(attempts).toBe(1);
      expect(mediaSourceEngine.endOfStream).toHaveBeenCalledTimes(0);
    });

    it('Does not retry for VOD', function() {
      setupVod();
      // Wrap the NetworkingEngine to perform errors.
      var originalNetEngine = netEngine;
      netEngine = {
        request: jasmine.createSpy('request')
      };
      var attempts = 0;
      var targetUri = '1_audio_init';
      netEngine.request.and.callFake(function(requestType, request) {
        if (request.uris[0] == targetUri) {
          ++attempts;
          if (attempts == 1) {
            var data = [targetUri];
            data.push(404);
            data.push('');

            return Promise.reject(new shaka.util.Error(
                shaka.util.Error.Severity.CRITICAL,
                shaka.util.Error.Category.NETWORK,
                shaka.util.Error.Code.BAD_HTTP_STATUS, data));
          }
        }
        return originalNetEngine.request(requestType, request);
      });

      mediaSourceEngine = new shaka.test.FakeMediaSourceEngine(segmentData);
      createStreamingEngine();

      playhead.getTime.and.returnValue(0);
      onStartupComplete.and.callFake(function() {
        setupFakeGetTime(0);
      });

      onError.and.callFake(function(error) {
        expect(error.severity).toBe(shaka.util.Error.Severity.CRITICAL);
        expect(error.category).toBe(shaka.util.Error.Category.NETWORK);
        expect(error.code).toBe(shaka.util.Error.Code.BAD_HTTP_STATUS);
      });

      // Here we go!
      onChooseStreams.and.callFake(defaultOnChooseStreams.bind(null));
      streamingEngine.init();

      runTest();
      expect(onError.calls.count()).toBe(1);
      expect(attempts).toBe(1);
      expect(mediaSourceEngine.endOfStream).toHaveBeenCalledTimes(0);
    });
  });

  describe('eviction', function() {
    it('evicts media to meet the max buffer tail limit', function() {
      setupVod();

      manifest.minBufferTime = 1;

      // Create StreamingEngine.
      var config = {
        rebufferingGoal: 1,
        bufferingGoal: 1,
        retryParameters: shaka.net.NetworkingEngine.defaultRetryParameters(),
<<<<<<< HEAD
        infiniteRetriesForLiveStreams: true,
=======
        failureCallback: function() {},
>>>>>>> 4fc6689d
        bufferBehind: 10,
        ignoreTextStreamFailures: false,
        startAtSegmentBoundary: false,
        smallGapLimit: 0.5,
        jumpLargeGaps: false
      };

      mediaSourceEngine = new shaka.test.FakeMediaSourceEngine(segmentData);
      createStreamingEngine(config);

      playhead.getTime.and.returnValue(0);

      onStartupComplete.and.callFake(setupFakeGetTime.bind(null, 0));

      var originalRemove =
          shaka.test.FakeMediaSourceEngine.prototype.removeImpl;

      mediaSourceEngine.remove.and.callFake(function(type, start, end) {
        expect(playheadTime).toBe(20);
        expect(start).toBe(0);
        expect(end).toBe(10);

        if (mediaSourceEngine.remove.calls.count() == 3) {
          mediaSourceEngine.remove.and.callFake(function(type, start, end) {
            expect(playheadTime).toBe(30);
            expect(start).toBe(10);
            expect(end).toBe(20);
            return originalRemove.call(this, type, start, end);
          });
        }

        return originalRemove.call(this, type, start, end);
      });

      // Here we go!
      onChooseStreams.and.callFake(defaultOnChooseStreams.bind(null));
      streamingEngine.init();

      // Since StreamingEngine is free to peform audio, video, and text updates
      // in any order, there are many valid ways in which StreamingEngine can
      // evict segments. So, instead of verifying the exact, final buffer
      // configuration, ensure the byte limit is never exceeded and at least
      // one segment of each type is buffered at the end of the test.
      runTest();
      expect(mediaSourceEngine.endOfStream).toHaveBeenCalled();

      expect(mediaSourceEngine.remove)
          .toHaveBeenCalledWith(ContentType.AUDIO, 0, 10);
      expect(mediaSourceEngine.remove)
          .toHaveBeenCalledWith(ContentType.AUDIO, 10, 20);

      expect(mediaSourceEngine.remove)
          .toHaveBeenCalledWith(ContentType.VIDEO, 0, 10);
      expect(mediaSourceEngine.remove)
          .toHaveBeenCalledWith(ContentType.VIDEO, 10, 20);

      expect(mediaSourceEngine.remove)
          .toHaveBeenCalledWith(ContentType.TEXT, 0, 10);
      expect(mediaSourceEngine.remove)
          .toHaveBeenCalledWith(ContentType.TEXT, 10, 20);

      // Verify buffers.
      expect(mediaSourceEngine.initSegments).toEqual({
        audio: [false, true],
        video: [false, true],
        text: []
      });
      expect(mediaSourceEngine.segments).toEqual({
        audio: [false, false, true, true],
        video: [false, false, true, true],
        text: [false, false, true, true]
      });
    });
  });

  describe('QuotaExceededError', function() {
    it('does not fail immediately', function() {
      setupVod();

      manifest.minBufferTime = 1;

      // Create StreamingEngine.
      var config = {
        rebufferingGoal: 1,
        bufferingGoal: 1,
        retryParameters: shaka.net.NetworkingEngine.defaultRetryParameters(),
<<<<<<< HEAD
        infiniteRetriesForLiveStreams: true,
=======
        failureCallback: function() {},
>>>>>>> 4fc6689d
        bufferBehind: 10,
        ignoreTextStreamFailures: false,
        startAtSegmentBoundary: false,
        smallGapLimit: 0.5,
        jumpLargeGaps: false
      };

      mediaSourceEngine = new shaka.test.FakeMediaSourceEngine(segmentData);
      createStreamingEngine(config);

      playhead.getTime.and.returnValue(0);

      onStartupComplete.and.callFake(setupFakeGetTime.bind(null, 0));

      var originalAppendBuffer =
          shaka.test.FakeMediaSourceEngine.prototype.appendBufferImpl;
      var appendBufferSpy = jasmine.createSpy('appendBuffer');
      mediaSourceEngine.appendBuffer = appendBufferSpy;

      // Throw two QuotaExceededErrors at different times.
      var numErrorsThrown = 0;
      appendBufferSpy.and.callFake(
          function(type, data, startTime, endTime) {
            var throwError = (numErrorsThrown == 0 && startTime == 10) ||
                             (numErrorsThrown == 1 && startTime == 20);
            if (throwError) {
              numErrorsThrown++;
              throw new shaka.util.Error(
                  shaka.util.Error.Severity.CRITICAL,
                  shaka.util.Error.Category.MEDIA,
                  shaka.util.Error.Code.QUOTA_EXCEEDED_ERROR,
                  type);
            } else {
              var p = originalAppendBuffer.call(
                  mediaSourceEngine, type, data, startTime, endTime);
              return p;
            }
          });

      // Here we go!
      onChooseStreams.and.callFake(defaultOnChooseStreams.bind(null));
      streamingEngine.init();

      runTest();
      expect(mediaSourceEngine.endOfStream).toHaveBeenCalled();

      // Verify buffers.
      expect(mediaSourceEngine.initSegments).toEqual({
        audio: [false, true],
        video: [false, true],
        text: []
      });
      expect(mediaSourceEngine.segments).toEqual({
        audio: [false, false, true, true],
        video: [false, false, true, true],
        text: [false, false, true, true]
      });
    });

    it('fails after multiple QuotaExceededError', function() {
      setupVod();

      manifest.minBufferTime = 1;

      // Create StreamingEngine.
      var config = {
        rebufferingGoal: 1,
        bufferingGoal: 1,
        retryParameters: shaka.net.NetworkingEngine.defaultRetryParameters(),
<<<<<<< HEAD
        infiniteRetriesForLiveStreams: true,
=======
        failureCallback: function() {},
>>>>>>> 4fc6689d
        bufferBehind: 10,
        ignoreTextStreamFailures: false,
        startAtSegmentBoundary: false,
        smallGapLimit: 0.5,
        jumpLargeGaps: false
      };

      mediaSourceEngine = new shaka.test.FakeMediaSourceEngine(segmentData);
      createStreamingEngine(config);

      playhead.getTime.and.returnValue(0);

      onStartupComplete.and.callFake(setupFakeGetTime.bind(null, 0));

      var originalAppendBuffer =
          shaka.test.FakeMediaSourceEngine.prototype.appendBufferImpl;
      var appendBufferSpy = jasmine.createSpy('appendBuffer');
      mediaSourceEngine.appendBuffer = appendBufferSpy;

      // Throw QuotaExceededError multiple times after at least one segment of
      // each type has been appended.
      appendBufferSpy.and.callFake(
          function(type, data, startTime, endTime) {
            if (startTime >= 10) {
              throw new shaka.util.Error(
                  shaka.util.Error.Severity.CRITICAL,
                  shaka.util.Error.Category.MEDIA,
                  shaka.util.Error.Code.QUOTA_EXCEEDED_ERROR,
                  type);
            } else {
              var p = originalAppendBuffer.call(
                  mediaSourceEngine, type, data, startTime, endTime);
              return p;
            }
          });

      onError.and.callFake(function(error) {
        expect(error.code).toBe(shaka.util.Error.Code.QUOTA_EXCEEDED_ERROR);
        expect(error.data[0] == ContentType.AUDIO ||
               error.data[0] == ContentType.VIDEO ||
               error.data[0] == ContentType.TEXT).toBe(true);
      });

      // Here we go!
      onChooseStreams.and.callFake(defaultOnChooseStreams.bind(null));
      streamingEngine.init();

      // Stop the playhead after 10 seconds since will not append any
      // segments after this time.
      var stopPlayhead = function() { playing = playheadTime < 10; };

      runTest(stopPlayhead);
      expect(onError).toHaveBeenCalled();
      expect(mediaSourceEngine.endOfStream).not.toHaveBeenCalled();
    });
  });

  describe('VOD drift', function() {
    beforeEach(function() {
      setupVod();
    });

    /**
     * @param {number} drift
     */
    function testPositiveDrift(drift) {
      mediaSourceEngine =
          new shaka.test.FakeMediaSourceEngine(segmentData, drift);
      createStreamingEngine();

      playhead.getTime.and.returnValue(0);

      onStartupComplete.and.callFake(setupFakeGetTime.bind(null, drift));

      // Here we go!
      onChooseStreams.and.callFake(defaultOnChooseStreams.bind(null));
      streamingEngine.init();

      runTest();
      expect(mediaSourceEngine.endOfStream).toHaveBeenCalled();

      // Verify buffers.
      expect(mediaSourceEngine.initSegments).toEqual({
        audio: [false, true],
        video: [false, true],
        text: []
      });
      expect(mediaSourceEngine.segments).toEqual({
        audio: [true, true, true, true],
        video: [true, true, true, true],
        text: [true, true, true, true]
      });
    }

    /**
     * @param {number} drift
     */
    function testNegativeDrift(drift) {
      mediaSourceEngine =
          new shaka.test.FakeMediaSourceEngine(segmentData, drift);
      createStreamingEngine();

      playhead.getTime.and.returnValue(0);

      onStartupComplete.and.callFake(setupFakeGetTime.bind(null, 0));

      // Here we go!
      onChooseStreams.and.callFake(defaultOnChooseStreams.bind(null));
      streamingEngine.init();

      runTest();
      expect(mediaSourceEngine.endOfStream).toHaveBeenCalled();

      // Verify buffers.
      expect(mediaSourceEngine.initSegments).toEqual({
        audio: [false, true],
        video: [false, true],
        text: []
      });
      expect(mediaSourceEngine.segments).toEqual({
        audio: [true, true, true, true],
        video: [true, true, true, true],
        text: [true, true, true, true]
      });
    }

    it('is handled for small + values', testPositiveDrift.bind(null, 3));
    it('is handled for large + values', testPositiveDrift.bind(null, 12));
    it('is handled for small - values', testNegativeDrift.bind(null, -3));
  });

  describe('live drift', function() {
    beforeEach(function() {
      setupLive();
    });

    /**
     * @param {number} drift
     */
    function testNegativeDrift(drift) {
      mediaSourceEngine =
          new shaka.test.FakeMediaSourceEngine(segmentData, drift);
      createStreamingEngine();

      playhead.getTime.and.returnValue(100);

      onStartupComplete.and.callFake(setupFakeGetTime.bind(null, 100));

      // Here we go!
      onChooseStreams.and.callFake(defaultOnChooseStreams.bind(null));
      streamingEngine.init();

      runTest(slideSegmentAvailabilityWindow);
      expect(mediaSourceEngine.endOfStream).toHaveBeenCalled();

      // Verify buffers.
      expect(mediaSourceEngine.initSegments).toEqual({
        audio: [false, true],
        video: [false, true],
        text: []
      });

      for (var i = 0; i <= 8; ++i) {
        expect(mediaSourceEngine.segments['audio'][i]).toBeFalsy();
        expect(mediaSourceEngine.segments['video'][i]).toBeFalsy();
        expect(mediaSourceEngine.segments['text'][i]).toBeFalsy();
      }

      for (var i = 9; i <= 13; ++i) {
        expect(mediaSourceEngine.segments['audio'][i]).toBeTruthy();
        expect(mediaSourceEngine.segments['video'][i]).toBeTruthy();
        expect(mediaSourceEngine.segments['text'][i]).toBeTruthy();
      }
    }

    it('is handled for large - values', testNegativeDrift.bind(null, -12));
  });

  describe('setTrickPlay', function() {
    it('uses trick mode track when requested', function() {
      setupVod(/* trickMode */ true);
      mediaSourceEngine = new shaka.test.FakeMediaSourceEngine(segmentData);
      createStreamingEngine({
        retryParameters: shaka.net.NetworkingEngine.defaultRetryParameters(),
<<<<<<< HEAD
        infiniteRetriesForLiveStreams: true,
=======
        failureCallback: function() {},
>>>>>>> 4fc6689d
        bufferBehind: Infinity,
        ignoreTextStreamFailures: false,
        startAtSegmentBoundary: false,
        // Only buffer ahead 1 second to make it easier to set segment
        // expectations based on playheadTime.
        rebufferingGoal: 1,
        bufferingGoal: 1,
        smallGapLimit: 0.5,
        jumpLargeGaps: false
      });

      playhead.getTime.and.returnValue(0);

      onStartupComplete.and.callFake(setupFakeGetTime.bind(null, 0));

      // Here we go!
      onChooseStreams.and.callFake(defaultOnChooseStreams.bind(null));
      streamingEngine.init();

      runTest(function() {
        if (playheadTime == 1) {
          expect(mediaSourceEngine.initSegments).toEqual({
            audio: [true, false],
            video: [true, false],
            trickvideo: [false, false],
            text: []
          });
          expect(mediaSourceEngine.segments).toEqual({
            audio: [true, false, false, false],
            video: [true, false, false, false],
            trickvideo: [false, false, false, false],
            text: [true, false, false, false]
          });

          // Engage trick play.
          streamingEngine.setTrickPlay(true);
        } else if (playheadTime == 11) {
          // We're in the second segment, in trick play mode.
          expect(mediaSourceEngine.initSegments).toEqual({
            audio: [true, false],
            video: [true, false],
            trickvideo: [true, false],
            text: []
          });
          expect(mediaSourceEngine.segments).toEqual({
            audio: [true, true, false, false],
            video: [true, false, false, false],
            trickvideo: [false, true, false, false],
            text: [true, true, false, false]
          });
        } else if (playheadTime == 21) {
          // We've started the second period, still in trick play mode.
          expect(mediaSourceEngine.initSegments).toEqual({
            audio: [false, true],
            video: [true, false],  // no init segment fetched for normal video
            trickvideo: [false, true],
            text: []
          });
          expect(mediaSourceEngine.segments).toEqual({
            audio: [true, true, true, false],
            video: [true, false, false, false],
            trickvideo: [false, true, true, false],
            text: [true, true, true, false]
          });
        } else if (playheadTime == 31) {
          // We've started the final segment, still in trick play mode.
          expect(mediaSourceEngine.initSegments).toEqual({
            audio: [false, true],
            video: [true, false],  // no init segment appended for normal video
            trickvideo: [false, true],
            text: []
          });
          expect(mediaSourceEngine.segments).toEqual({
            audio: [true, true, true, true],
            video: [true, false, false, false],
            trickvideo: [false, true, true, true],
            text: [true, true, true, true]
          });

          // Disengage trick play mode, which will clear the video buffer.
          streamingEngine.setTrickPlay(false);
        } else if (playheadTime == 39) {
          // We're 1 second from the end of the stream now.
          expect(mediaSourceEngine.initSegments).toEqual({
            audio: [false, true],
            video: [false, true],  // init segment appended for normal video now
            trickvideo: [false, true],
            text: []
          });
          expect(mediaSourceEngine.segments).toEqual({
            audio: [true, true, true, true],
            video: [false, false, true, true],  // starts buffering one seg back
            trickvideo: [false, false, false, false],  // cleared
            text: [true, true, true, true]
          });
        }
      });
      expect(mediaSourceEngine.endOfStream).toHaveBeenCalled();
    });
  });

  describe('embedded emsg boxes', function() {
    beforeEach(function() {
      setupVod();
      mediaSourceEngine = new shaka.test.FakeMediaSourceEngine(segmentData);
      createStreamingEngine();

      playhead.getTime.and.returnValue(0);
      onStartupComplete.and.callFake(setupFakeGetTime.bind(null, 0));
      onChooseStreams.and.callFake(defaultOnChooseStreams.bind(null));
    });

    it('raises an event for embedded emsg boxes', function() {
      videoStream1.containsEmsgBoxes = true;
      segmentData[ContentType.VIDEO].segments[0] =
          Uint8ArrayUtils.fromHex(
              '0000003b656d736700000000666f6f3a' +
              '6261723a637573746f6d646174617363' +
              '68656d65003100000000010000000800' +
              '00ffff0000000174657374').buffer;

      // Here we go!
      streamingEngine.init();
      runTest();

      expect(onEvent).toHaveBeenCalled();

      var event = onEvent.calls.argsFor(0)[0];
      expect(event.detail).toEqual({
        startTime: 8,
        endTime: 0xffff + 8,
        schemeIdUri: 'foo:bar:customdatascheme',
        value: '1',
        timescale: 1,
        presentationTimeDelta: 8,
        eventDuration: 0xffff,
        id: 1,
        messageData: new Uint8Array([116, 101, 115, 116])
      });
    });

    it('won\'t raise an event without stream field set', function() {
      videoStream1.containsEmsgBoxes = false;
      segmentData[ContentType.VIDEO].segments[0] =
          Uint8ArrayUtils.fromHex(
              '0000003b656d736700000000666f6f3a' +
              '6261723a637573746f6d646174617363' +
              '68656d65003100000000010000000800' +
              '00ffff0000000174657374').buffer;

      // Here we go!
      streamingEngine.init();
      runTest();

      expect(onEvent).not.toHaveBeenCalled();
    });

    it('won\'t raise an event when no emsg boxes present', function() {
      videoStream1.containsEmsgBoxes = true;

      // Here we go!
      streamingEngine.init();
      runTest();

      expect(onEvent).not.toHaveBeenCalled();
    });

    it('triggers manifest updates', function() {
      videoStream1.containsEmsgBoxes = true;
      // This is an 'emsg' box that contains a scheme of
      // urn:mpeg:dash:event:2012 to indicate a manifest update.
      segmentData[ContentType.VIDEO].segments[0] =
          Uint8ArrayUtils.fromHex(
              '0000003a656d73670000000075726e3a' +
              '6d7065673a646173683a6576656e743a' +
              '32303132000000000031000000080000' +
              '00ff0000000c74657374').buffer;

      // Here we go!
      streamingEngine.init();
      runTest();

      expect(onEvent).not.toHaveBeenCalled();
      expect(onManifestUpdate).toHaveBeenCalled();
    });
  });

  /**
   * Verifies calls to NetworkingEngine.request(). Expects every segment
   * in the given Period to have been requested.
   *
   * @param {number} period The Period number (one-based).
   */
  function verifyNetworkingEngineRequestCalls(period) {
    netEngine.expectRangeRequest(
        period + '_audio_init',
        initSegmentRanges[ContentType.AUDIO][0],
        initSegmentRanges[ContentType.AUDIO][1]);

    netEngine.expectRangeRequest(
        period + '_video_init',
        initSegmentRanges[ContentType.VIDEO][0],
        initSegmentRanges[ContentType.VIDEO][1]);

    var segmentType = shaka.net.NetworkingEngine.RequestType.SEGMENT;
    netEngine.expectRequest(period + '_audio_1', segmentType);
    netEngine.expectRequest(period + '_video_1', segmentType);
    netEngine.expectRequest(period + '_text_1', segmentType);

    netEngine.expectRequest(period + '_audio_2', segmentType);
    netEngine.expectRequest(period + '_video_2', segmentType);
    netEngine.expectRequest(period + '_text_2', segmentType);

    netEngine.request.calls.reset();
  }

  /**
   * Choose streams for the given period.
   *
   * @param {shakaExtern.Period} period
   * @return {!Object.<string, !shakaExtern.Stream>}
   */
  function defaultOnChooseStreams(period) {
    if (period == manifest.periods[0]) {
      return { variant: variant1, text: textStream1 };
    } else if (period == manifest.periods[1]) {
      return { variant: variant2, text: textStream2 };
    } else {
      throw new Error();
    }
  }

  /**
   * Makes the mock Playhead object behave as a fake Playhead object which
   * begins playback at the given time.
   *
   * @param {number} startTime the playhead's starting time with respect to
   *   the presentation timeline.
   */
  function setupFakeGetTime(startTime) {
    playheadTime = startTime;
    playing = true;

    playhead.getTime.and.callFake(function() {
      return playheadTime;
    });
  }

  /**
   * Slides the segment availability window forward by 1 second.
   */
  function slideSegmentAvailabilityWindow() {
    timeline.segmentAvailabilityStart++;
    timeline.segmentAvailabilityEnd++;
  }

  /**
   * @param {!Object} netEngine A NetworkingEngine look-alike from
   *   shaka.test.StreamingEngineUtil.createFakeNetworkingEngine()
   * @param {string} targetUri
   * @param {shaka.util.Error.Code} errorCode
   */
  function failFirstRequestForTarget(netEngine, targetUri, errorCode) {
    var originalNetEngineRequest = netEngine.request.bind(netEngine);

    netEngine.attempts = 0;
    netEngine.request = jasmine.createSpy('request').and.callFake(
        function(requestType, request) {
          if (request.uris[0] == targetUri) {
            if (++netEngine.attempts == 1) {
              var data = [targetUri];

              if (errorCode == shaka.util.Error.Code.BAD_HTTP_STATUS) {
                data.push(404);
                data.push('');
              }

              return Promise.reject(new shaka.util.Error(
                  shaka.util.Error.Severity.CRITICAL,
                  shaka.util.Error.Category.NETWORK,
                  errorCode, data));
            }
          }
          return originalNetEngineRequest(requestType, request);
        });
  }

});
<|MERGE_RESOLUTION|>--- conflicted
+++ resolved
@@ -444,11 +444,7 @@
         rebufferingGoal: 2,
         bufferingGoal: 5,
         retryParameters: shaka.net.NetworkingEngine.defaultRetryParameters(),
-<<<<<<< HEAD
-        infiniteRetriesForLiveStreams: true,
-=======
         failureCallback: function() {},
->>>>>>> 4fc6689d
         bufferBehind: Infinity,
         ignoreTextStreamFailures: false,
         startAtSegmentBoundary: false,
@@ -828,11 +824,7 @@
     onChooseStreams.and.callFake(function(period) {
       var chosen = defaultOnChooseStreams(period);
       if (period == manifest.periods[0])
-<<<<<<< HEAD
-        delete chosen[ContentType.TEXT];
-=======
         chosen.text = null;
->>>>>>> 4fc6689d
       return chosen;
     });
 
@@ -864,11 +856,7 @@
             .toBe(textStream2);
 
         mediaSourceEngine.reinitText.calls.reset();
-<<<<<<< HEAD
-        streamingEngine.switch(ContentType.TEXT, textStream2, false);
-=======
         streamingEngine.switchTextStream(textStream2);
->>>>>>> 4fc6689d
       });
     });
 
@@ -933,8 +921,6 @@
     expect(timeline.setDuration).toHaveBeenCalledWith(35);
   });
 
-<<<<<<< HEAD
-=======
   describe('switchVariant/switchTextStream', function() {
     var initialVariant;
     var sameAudioVariant;
@@ -1041,7 +1027,6 @@
     });
   });
 
->>>>>>> 4fc6689d
   describe('handles seeks (VOD)', function() {
     /** @type {!jasmine.Spy} */
     var onTick;
@@ -1311,11 +1296,7 @@
             return defaultOnChooseStreams(period);
           });
 
-<<<<<<< HEAD
-          mediaSourceEngine.endOfStream.and.callThrough();
-=======
           mediaSourceEngine.endOfStream.and.returnValue(Promise.resolve());
->>>>>>> 4fc6689d
 
           // Switch to the first Period.
           return defaultOnChooseStreams(period);
@@ -1533,11 +1514,7 @@
             playheadTime -= 20;
             streamingEngine.seeked();
 
-<<<<<<< HEAD
-            mediaSourceEngine.endOfStream.and.callThrough();
-=======
             mediaSourceEngine.endOfStream.and.returnValue(Promise.resolve());
->>>>>>> 4fc6689d
             return Promise.resolve();
           });
 
@@ -1789,16 +1766,9 @@
   });
 
   describe('handles network errors', function() {
-<<<<<<< HEAD
-    function testRecoverableError(targetUri, code) {
-      setupLive();
-
-      // Wrap the NetworkingEngine to perform errors.
-=======
     it('ignores text stream failures if configured to', function() {
       setupVod();
       var textUri = '1_text_1';
->>>>>>> 4fc6689d
       var originalNetEngine = netEngine;
       netEngine = {
         request: jasmine.createSpy('request')
@@ -1884,52 +1854,8 @@
       expect(mediaSourceEngine.endOfStream).toHaveBeenCalledTimes(1);
     });
 
-<<<<<<< HEAD
-    it('from missing init, first Period',
-        testRecoverableError.bind(
-            null, '1_audio_init', shaka.util.Error.Code.BAD_HTTP_STATUS));
-    it('from missing init, second Period',
-       testRecoverableError.bind(
-            null, '2_video_init', shaka.util.Error.Code.BAD_HTTP_STATUS));
-    it('from missing media, first Period',
-       testRecoverableError.bind(
-            null, '1_video_10', shaka.util.Error.Code.BAD_HTTP_STATUS));
-    it('from missing media, second Period',
-       testRecoverableError.bind(
-            null, '2_audio_2', shaka.util.Error.Code.BAD_HTTP_STATUS));
-
-    it('from missing init, first Period',
-        testRecoverableError.bind(
-            null, '1_video_init', shaka.util.Error.Code.HTTP_ERROR));
-    it('from missing init, second Period',
-       testRecoverableError.bind(
-            null, '2_audio_init', shaka.util.Error.Code.HTTP_ERROR));
-    it('from missing media, first Period',
-       testRecoverableError.bind(
-            null, '1_audio_10', shaka.util.Error.Code.HTTP_ERROR));
-    it('from missing media, second Period',
-       testRecoverableError.bind(
-            null, '2_video_2', shaka.util.Error.Code.HTTP_ERROR));
-
-    it('from missing init, first Period',
-        testRecoverableError.bind(
-            null, '1_audio_init', shaka.util.Error.Code.TIMEOUT));
-    it('from missing init, second Period',
-       testRecoverableError.bind(
-            null, '2_video_init', shaka.util.Error.Code.TIMEOUT));
-    it('from missing media, first Period',
-       testRecoverableError.bind(
-            null, '1_video_11', shaka.util.Error.Code.TIMEOUT));
-    it('from missing media, second Period',
-       testRecoverableError.bind(
-            null, '2_audio_1', shaka.util.Error.Code.TIMEOUT));
-
-    function testNonRecoverableError(targetUri, code) {
-      setupVod();
-=======
     it('does not retry if configured not to', function() {
       setupLive();
->>>>>>> 4fc6689d
 
       // Wrap the NetworkingEngine to cause errors.
       var targetUri = '1_audio_init';
@@ -2309,11 +2235,7 @@
         rebufferingGoal: 1,
         bufferingGoal: 1,
         retryParameters: shaka.net.NetworkingEngine.defaultRetryParameters(),
-<<<<<<< HEAD
-        infiniteRetriesForLiveStreams: true,
-=======
         failureCallback: function() {},
->>>>>>> 4fc6689d
         bufferBehind: 10,
         ignoreTextStreamFailures: false,
         startAtSegmentBoundary: false,
@@ -2400,11 +2322,7 @@
         rebufferingGoal: 1,
         bufferingGoal: 1,
         retryParameters: shaka.net.NetworkingEngine.defaultRetryParameters(),
-<<<<<<< HEAD
-        infiniteRetriesForLiveStreams: true,
-=======
         failureCallback: function() {},
->>>>>>> 4fc6689d
         bufferBehind: 10,
         ignoreTextStreamFailures: false,
         startAtSegmentBoundary: false,
@@ -2474,11 +2392,7 @@
         rebufferingGoal: 1,
         bufferingGoal: 1,
         retryParameters: shaka.net.NetworkingEngine.defaultRetryParameters(),
-<<<<<<< HEAD
-        infiniteRetriesForLiveStreams: true,
-=======
         failureCallback: function() {},
->>>>>>> 4fc6689d
         bufferBehind: 10,
         ignoreTextStreamFailures: false,
         startAtSegmentBoundary: false,
@@ -2663,11 +2577,7 @@
       mediaSourceEngine = new shaka.test.FakeMediaSourceEngine(segmentData);
       createStreamingEngine({
         retryParameters: shaka.net.NetworkingEngine.defaultRetryParameters(),
-<<<<<<< HEAD
-        infiniteRetriesForLiveStreams: true,
-=======
         failureCallback: function() {},
->>>>>>> 4fc6689d
         bufferBehind: Infinity,
         ignoreTextStreamFailures: false,
         startAtSegmentBoundary: false,
