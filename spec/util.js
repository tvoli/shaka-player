--- conflicted
+++ resolved
@@ -458,16 +458,6 @@
  *     |targetTime| seconds of data.
  */
 function waitUntilBuffered(sourceBuffer, targetTime, timeout) {
-<<<<<<< HEAD
-  var promise = new shaka.util.PublicPromise;
-  var stack = (new Error('stacktrace')).stack.split('\n').slice(1).join('\n');
-
-  var pollIntervalId;
-
-  var timeoutId = window.setTimeout(function() {
-    var buffered = sourceBuffer.buffered;
-    expect(buffered.length).toBe(1);
-=======
   return waitFor(timeout, function() {
     var buffered = sourceBuffer.buffered;
 
@@ -484,40 +474,13 @@
     var buffered = sourceBuffer.buffered;
     expect(buffered.length).toBe(1);
 
->>>>>>> 1fac67cb
     var secondsBuffered = buffered.end(0) - buffered.start(0);
     // This expectation will fail, but will provide specific values to
     // Jasmine to help us debug timeout issues.
     expect(secondsBuffered).toBeGreaterThan(targetTime);
-<<<<<<< HEAD
-    window.clearInterval(pollIntervalId);
-    // Reject the promise, but replace the error's stack with the original
-    // call stack.  This timeout handler's stack is not helpful.
-    var error = new Error('Timeout waiting for buffered ' + targetTime);
-    error.stack = stack;
-    promise.reject(error);
-  }, timeout * 1000);
-
-  pollIntervalId = window.setInterval(function() {
-    var buffered = sourceBuffer.buffered;
-    expect(buffered.length).toBe(1);
-    var secondsBuffered = buffered.end(0) - buffered.start(0);
-    if (secondsBuffered > targetTime) {
-      // This expectation will pass, but will keep Jasmine from complaining
-      // about tests which have no expectations.  In practice, some tests
-      // only need to demonstrate that they have reached a certain target.
-      expect(secondsBuffered).toBeGreaterThan(targetTime);
-      window.clearTimeout(timeoutId);
-      window.clearInterval(pollIntervalId);
-      promise.resolve();
-    }
-  }, 1000);
-  return promise;
-=======
 
     error.message = 'Timeout waiting for buffered ' + targetTime;
   });
->>>>>>> 1fac67cb
 }
 
 
