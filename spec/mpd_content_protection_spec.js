--- conflicted
+++ resolved
@@ -47,11 +47,7 @@
   });
 
   it('ignores ContentProtection from Period', function() {
-<<<<<<< HEAD
-    source = [
-=======
     var source = [
->>>>>>> 1fac67cb
       '<MPD>',
       '  <Period>',
       '    <ContentProtection schemeIdUri="http://example.com" />',
@@ -60,11 +56,7 @@
       '    </AdaptationSet>',
       '  </Period>',
       '</MPD>'].join('\n');
-<<<<<<< HEAD
-    var mpd = shaka.dash.mpd.parseMpd(source, '');
-=======
     var mpd = shaka.dash.mpd.parseMpd(source, createFailover('').urls);
->>>>>>> 1fac67cb
     var period = mpd.periods[0];
     var adaptationSet = period.adaptationSets[0];
     var representation = adaptationSet.representations[0];
