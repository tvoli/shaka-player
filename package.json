--- conflicted
+++ resolved
@@ -1,11 +1,7 @@
 {
   "name": "@maginetv/shaka-player",
   "description": "DASH/EME video player library",
-<<<<<<< HEAD
-  "version": "2.1.0",
-=======
   "version": "2.0.7",
->>>>>>> f99471ae
   "homepage": "https://github.com/google/shaka-player",
   "author": "Google",
   "maintainers": [
