--- conflicted
+++ resolved
@@ -1,11 +1,7 @@
 {
   "name": "shaka-player",
   "description": "DASH/EME video player library",
-<<<<<<< HEAD
-  "version": "1.4.1",
-=======
   "version": "1.5.0",
->>>>>>> 1fac67cb
   "homepage": "https://github.com/google/shaka-player",
   "author": "Google",
   "maintainers": [
