--- conflicted
+++ resolved
@@ -63,11 +63,7 @@
 
   var button = document.getElementById('storeDeleteButton');
   button.disabled = (inProgress || !supportsDrm || option.isStored);
-<<<<<<< HEAD
-  button.innerText = storedContent ? 'Delete' : 'Store';
-=======
   button.textContent = storedContent ? 'Delete' : 'Store';
->>>>>>> ddb62f25
   var helpText = document.getElementById('storeDeleteHelpText');
   if (inProgress)
     helpText.textContent = 'Operation is in progress...';
