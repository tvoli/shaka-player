// vim: foldmethod=marker:foldmarker={{{,}}}
/**
 * @license
 * Copyright 2016 Google Inc.
 *
 * Licensed under the Apache License, Version 2.0 (the "License");
 * you may not use this file except in compliance with the License.
 * You may obtain a copy of the License at
 *
 *     http://www.apache.org/licenses/LICENSE-2.0
 *
 * Unless required by applicable law or agreed to in writing, software
 * distributed under the License is distributed on an "AS IS" BASIS,
 * WITHOUT WARRANTIES OR CONDITIONS OF ANY KIND, either express or implied.
 * See the License for the specific language governing permissions and
 * limitations under the License.
 */


// Types and enums {{{
/**
 * A container for demo assets.
 * @class
 */
var shakaAssets = {};


/** @enum {string} */
shakaAssets.Encoder = {
  UNKNOWN: 'Unknown',
  SHAKA_PACKAGER: 'Shaka packager',
  AXINOM: 'Axinom',
  UNIFIED_STREAMING: 'Unified Streaming',
  WOWZA: 'Wowza',
  BITCODIN: 'Bitcodin',
  NIMBLE_STREAMER: 'Nimble Streamer',
  AZURE_MEDIA_SERVICES: 'Azure Media Services',
  MP4BOX: 'MP4Box',
  APPLE: 'Apple',
  UPLYNK: 'Verizon Digital Media Services'
};


/** @enum {string} */
shakaAssets.Source = {
  SHAKA: 'Shaka',
  AXINOM: 'Axinom',
  UNIFIED_STREAMING: 'Unified Streaming',
  DASH_IF: 'DASH-IF',
  WOWZA: 'Wowza',
  BITCODIN: 'Bitcodin',
  NIMBLE_STREAMER: 'Nimble Streamer',
  AZURE_MEDIA_SERVICES: 'Azure Media Services',
  GPAC: 'GPAC',
  UPLYNK: 'Verizon Digital Media Services'
};


/** @enum {string} */
shakaAssets.KeySystem = {
  CLEAR_KEY: 'org.w3.clearkey',
  PLAYREADY: 'com.microsoft.playready',
  WIDEVINE: 'com.widevine.alpha'
};


/** @enum {string} */
shakaAssets.Feature = {
  SEGMENT_BASE: 'SegmentBase',
  SEGMENT_LIST_DURATION: 'SegmentList w/ @duration',
  SEGMENT_LIST_TIMELINE: 'SegmentList w/ SegmentTimeline',
  SEGMENT_TEMPLATE_DURATION: 'SegmentTemplate w/ @duration',
  SEGMENT_TEMPLATE_TIMELINE: 'SegmentTemplate w/ SegmentTimeline',

  PSSH: 'embedded PSSH',
  MULTIKEY: 'multiple keys',
  MULTIPERIOD: 'multiple Periods',
  ENCRYPTED_WITH_CLEAR: 'mixing encrypted and unencrypted periods',
  AESCTR_16_BYTE_IV: 'encrypted with AES CTR Mode using a 16 byte IV',
  AESCTR_8_BYTE_IV: 'encrypted with AES CTR Mode using a 8 byte IV',
  TRICK_MODE: 'special trick mode track',
  XLINK: 'xlink',

  SUBTITLES: 'subtitles',
  CAPTIONS: 'captions',
  SEGMENTED_TEXT: 'segmented text',
  EMBEDDED_TEXT: 'embedded text',
  MULTIPLE_LANGUAGES: 'multiple languages',

  LIVE: 'live',
  WEBM: 'WebM',
  MP4: 'mp4',
  MP2TS: 'MPEG-2 TS',
  TTML: 'TTML',
  WEBVTT: 'WebVTT',

  HIGH_DEFINITION: 'high definition',
  ULTRA_HIGH_DEFINITION: 'ultra-high definition',

  HLS: 'HLS'
};


/**
 * @typedef {{
 *   uri: string,
 *   language: string,
 *   kind: string,
 *   mime: string,
 *   codecs: (string|undefined)
 * }}
 *
 * @property {string} uri
 *   The URI of the text.
 * @property {string} language
 *   The language of the text (e.g. 'en').
 * @property {string} kind
 *   The kind of text (e.g. 'subtitles').
 * @property {string} mime
 *   The MIME type of the text (e.g. 'text/vtt')
 * @property {(string|undefined)} codecs
 *   (optional) The codecs string, if needed to refine the MIME type.
 */
shakaAssets.ExtraText;


/**
 * @typedef {{
 *   name: string,
 *   manifestUri: string,
 *   certificateUri: (string|undefined),
 *   focus: (boolean|undefined),
 *   disabled: (boolean|undefined),
 *   extraText: (!Array.<shakaAssets.ExtraText>|undefined),
 *
 *   encoder: shakaAssets.Encoder,
 *   source: shakaAssets.Source,
 *   drm: !Array.<shakaAssets.KeySystem>,
 *   features: !Array.<shakaAssets.Feature>,
 *
 *   licenseServers: (!Object.<string, string>|undefined),
 *   licenseRequestHeaders: (!Object.<string, string>|undefined),
 *   requestFilter: (shakaExtern.RequestFilter|undefined),
 *   responseFilter: (shakaExtern.ResponseFilter|undefined),
 *   drmCallback: (shakaExtern.DashContentProtectionCallback|undefined),
 *   clearKeys: (!Object.<string, string>|undefined),
 *
 *   extraConfig: (Object|undefined)
 * }}
 *
 * @property {string} name
 *   The name of the asset.  This does not have to be unique and can be the
 *   same if the asset is encoded different ways (or by different encoders).
 * @property {string} manifestUri
 *   The URI of the manifest.
 * @property {(string|undefined)} certificateUri
 *   The URI of the DRM server certificate, if required to play this asset.
 * @property {(boolean|undefined)} focus
 *   (optional) If true, focuses the integration test for this asset and selects
 *   this asset in the demo app.
 * @property {(boolean|undefined)} disabled
 *   (optional) If true, disables tests for this asset and hides it in the demo
 *   app.
 * @property {(!Array.<shakaAssets.ExtraText>|undefined)} extraText
 *   (optional) An array of extra text sources (e.g. external captions).
 *
 * @property {shakaAssets.Encoder} encoder
 *   The encoder that created the asset.
 * @property {shakaAssets.Source} source
 *   The source of the asset.
 * @property {!Array.<shakaAssets.KeySystem>} drm
 *   An array of key-systems that the asset uses.
 * @property {!Array.<shakaAssets.Feature>} features
 *   An array of features that this asset has.
 *
 * @property {(!Object.<string, string>|undefined)} licenseServers
 *   (optional) A map of key-system to license server.
 * @property {(!Object.<string, string>|undefined)} licenseRequestHeaders
 *   (optional) A map of headers to add to license requests.
 * @property {(shakaExtern.RequestFilter|undefined)}
 *     requestFilter
 *   A filter on license requests before they are passed to the server.
 * @property {(shakaExtern.ResponseFilter|undefined)}
 *     responseFilter
 *   A filter on license responses before they are passed to the CDM.
 * @property {(shakaExtern.DashContentProtectionCallback|undefined)} drmCallback
 *   A callback to use to interpret ContentProtection elements.
 * @property {(!Object.<string, string>|undefined)} clearKeys
 *   A map of key-id to key to use with clear-key encryption.
 *
 * @property {(Object|undefined)} extraConfig
 *   Arbitrary player config to be applied after all other settings.
 */
shakaAssets.AssetInfo;
// }}}


// Custom callbacks {{{
/**
 * A response filter for VDMS Uplynk manifest responses,
 * this allows us to get the license prefix that is necessary
 * to later generate a proper license response.
 * @param {shaka.net.NetworkingEngine.RequestType} type
 * @param {shakaExtern.Response} response
 * The uplynk_prefix attribute is set on the shakaAssets object
 * and is later referenced in the UplynkRequestFilter.
 */
shakaAssets.UplynkResponseFilter = function(type, response) {
  if (type == shaka.net.NetworkingEngine.RequestType.MANIFEST) {
    // Parse a custom header that contains a value needed to build a proper
    // license server URL
    if (response.headers['x-uplynk-prefix']) {
      shakaAssets.uplynk_prefix = response.headers['x-uplynk-prefix'];
    } else {
      shakaAssets.uplynk_prefix = '';
    }
  }
};


/**
 * A license request filter for VDMS Uplynk license requests.
 * @param {shaka.net.NetworkingEngine.RequestType} type
 * @param {shakaExtern.Request} request
 * The uplynk_prefix variable is retrieved from the shakaAssets
 * object, and requires that the uplynk manifest response filter
 * also be set.
 */
shakaAssets.UplynkRequestFilter = function(type, request) {
  if (type == shaka.net.NetworkingEngine.RequestType.LICENSE) {
    // Modify the license request URL based on our cookie
    if (request.uris[0].indexOf('wv') !== -1 &&
        shakaAssets.uplynk_prefix) {
      request.uris[0] = shakaAssets.uplynk_prefix.concat('/wv');
    } else if (request.uris[0].indexOf('ck') !== -1 &&
               shakaAssets.uplynk_prefix) {
      request.uris[0] = shakaAssets.uplynk_prefix.concat('/ck');
    } else if (request.uris[0].indexOf('pr') !== -1 &&
               shakaAssets.uplynk_prefix) {
      request.uris[0] = shakaAssets.uplynk_prefix.concat('/pr');
    }
  }
};
// }}}


/** @const {!Array.<shakaAssets.AssetInfo>} */
shakaAssets.testAssets = [
  // Shaka assets {{{
  {
    name: 'Angel One (multicodec, multilingual)',
    manifestUri: '//storage.googleapis.com/shaka-demo-assets/angel-one/dash.mpd',  // eslint-disable-line max-len

    encoder: shakaAssets.Encoder.SHAKA_PACKAGER,
    source: shakaAssets.Source.SHAKA,
    drm: [],
    features: [
      shakaAssets.Feature.MP4,
      shakaAssets.Feature.MULTIPLE_LANGUAGES,
      shakaAssets.Feature.SEGMENT_BASE,
      shakaAssets.Feature.SUBTITLES,
      shakaAssets.Feature.WEBM,
      shakaAssets.Feature.WEBVTT
    ]
  },
  {
    name: 'Angel One (multicodec, multilingual, Widevine)',
    manifestUri: '//storage.googleapis.com/shaka-demo-assets/angel-one-widevine/dash.mpd',  // eslint-disable-line max-len

    encoder: shakaAssets.Encoder.SHAKA_PACKAGER,
    source: shakaAssets.Source.SHAKA,
    drm: [shakaAssets.KeySystem.WIDEVINE],
    features: [
      shakaAssets.Feature.MP4,
      shakaAssets.Feature.MULTIPLE_LANGUAGES,
      shakaAssets.Feature.SEGMENT_BASE,
      shakaAssets.Feature.SUBTITLES,
      shakaAssets.Feature.WEBM,
      shakaAssets.Feature.WEBVTT
    ],

    licenseServers: {
<<<<<<< HEAD
      'com.widevine.alpha': '//proxy.uat.widevine.com/proxy'
=======
      'com.widevine.alpha': '//cwip-shaka-proxy.appspot.com/no_auth'
>>>>>>> ddb62f25
    }
  },
  {
    name: 'Angel One (multicodec, multilingual, ClearKey server)',
    manifestUri: '//storage.googleapis.com/shaka-demo-assets/angel-one-clearkey/dash.mpd',  // eslint-disable-line max-len

    encoder: shakaAssets.Encoder.SHAKA_PACKAGER,
    source: shakaAssets.Source.SHAKA,
    drm: [shakaAssets.KeySystem.CLEAR_KEY],
    features: [
      shakaAssets.Feature.MP4,
      shakaAssets.Feature.MULTIPLE_LANGUAGES,
      shakaAssets.Feature.SEGMENT_BASE,
      shakaAssets.Feature.SUBTITLES,
      shakaAssets.Feature.WEBM,
      shakaAssets.Feature.WEBVTT
    ],

    licenseServers: {
      'org.w3.clearkey': '//cwip-shaka-proxy.appspot.com/clearkey?_u3wDe7erb7v8Lqt8A3QDQ=ABEiM0RVZneImaq7zN3u_w'  // eslint-disable-line max-len
    }
  },
  {
    name: 'Angel One (HLS, MP4, multilingual)',
    manifestUri: '//storage.googleapis.com/shaka-demo-assets/angel-one-hls/hls.m3u8',  // eslint-disable-line max-len

    encoder: shakaAssets.Encoder.SHAKA_PACKAGER,
    source: shakaAssets.Source.SHAKA,
    drm: [],
    features: [
      shakaAssets.Feature.HLS,
      shakaAssets.Feature.MP4,
      shakaAssets.Feature.MULTIPLE_LANGUAGES
    ]
  },
  {
    name: 'Angel One (HLS, MP4, multilingual, Widevine)',
    manifestUri: '//storage.googleapis.com/shaka-demo-assets/angel-one-widevine-hls/hls.m3u8',  // eslint-disable-line max-len

    encoder: shakaAssets.Encoder.SHAKA_PACKAGER,
    source: shakaAssets.Source.SHAKA,
    drm: [shakaAssets.KeySystem.WIDEVINE],
    features: [
      shakaAssets.Feature.HLS,
      shakaAssets.Feature.MP4,
      shakaAssets.Feature.MULTIPLE_LANGUAGES
    ],

    licenseServers: {
<<<<<<< HEAD
      'com.widevine.alpha': '//proxy.uat.widevine.com/proxy'
=======
      'com.widevine.alpha': '//cwip-shaka-proxy.appspot.com/no_auth'
>>>>>>> ddb62f25
    }
  },
  {
    name: 'Sintel 4k (multicodec)',
    manifestUri: '//storage.googleapis.com/shaka-demo-assets/sintel/dash.mpd',  // eslint-disable-line max-len

    encoder: shakaAssets.Encoder.SHAKA_PACKAGER,
    source: shakaAssets.Source.SHAKA,
    drm: [],
    features: [
      shakaAssets.Feature.HIGH_DEFINITION,
      shakaAssets.Feature.MP4,
      shakaAssets.Feature.SEGMENT_BASE,
      shakaAssets.Feature.SUBTITLES,
      shakaAssets.Feature.ULTRA_HIGH_DEFINITION,
      shakaAssets.Feature.WEBM,
      shakaAssets.Feature.WEBVTT
    ]
  },
  {
    name: 'Sintel w/ trick mode (MP4 only, 720p)',
    manifestUri: '//storage.googleapis.com/shaka-demo-assets/sintel-trickplay/dash.mpd',  // eslint-disable-line max-len

    encoder: shakaAssets.Encoder.SHAKA_PACKAGER,
    source: shakaAssets.Source.SHAKA,
    drm: [],
    features: [
      shakaAssets.Feature.HIGH_DEFINITION,
      shakaAssets.Feature.MP4,
      shakaAssets.Feature.SEGMENT_BASE,
      shakaAssets.Feature.SUBTITLES,
      shakaAssets.Feature.TRICK_MODE,
      shakaAssets.Feature.WEBVTT
    ]
  },
  {
    name: 'Sintel 4k (WebM only)',
    manifestUri: '//storage.googleapis.com/shaka-demo-assets/sintel-webm-only/dash.mpd',  // eslint-disable-line max-len
    // NOTE: hanging in Firefox
    // https://bugzilla.mozilla.org/show_bug.cgi?id=1291451

    encoder: shakaAssets.Encoder.SHAKA_PACKAGER,
    source: shakaAssets.Source.SHAKA,
    drm: [],
    features: [
      shakaAssets.Feature.HIGH_DEFINITION,
      shakaAssets.Feature.SEGMENT_BASE,
      shakaAssets.Feature.SUBTITLES,
      shakaAssets.Feature.ULTRA_HIGH_DEFINITION,
      shakaAssets.Feature.WEBM,
      shakaAssets.Feature.WEBVTT
    ]
  },
  {
    name: 'Sintel 4k (MP4 only)',
    manifestUri: '//storage.googleapis.com/shaka-demo-assets/sintel-mp4-only/dash.mpd',  // eslint-disable-line max-len

    encoder: shakaAssets.Encoder.SHAKA_PACKAGER,
    source: shakaAssets.Source.SHAKA,
    drm: [],
    features: [
      shakaAssets.Feature.HIGH_DEFINITION,
      shakaAssets.Feature.MP4,
      shakaAssets.Feature.SEGMENT_BASE,
      shakaAssets.Feature.SUBTITLES,
      shakaAssets.Feature.ULTRA_HIGH_DEFINITION,
      shakaAssets.Feature.WEBVTT
    ]
  },
  {
    name: 'Sintel 4k (multicodec, Widevine)',
    manifestUri: '//storage.googleapis.com/shaka-demo-assets/sintel-widevine/dash.mpd',  // eslint-disable-line max-len

    encoder: shakaAssets.Encoder.SHAKA_PACKAGER,
    source: shakaAssets.Source.SHAKA,
    drm: [shakaAssets.KeySystem.WIDEVINE],
    features: [
      shakaAssets.Feature.HIGH_DEFINITION,
      shakaAssets.Feature.MP4,
      shakaAssets.Feature.PSSH,
      shakaAssets.Feature.SEGMENT_BASE,
      shakaAssets.Feature.SUBTITLES,
      shakaAssets.Feature.ULTRA_HIGH_DEFINITION,
      shakaAssets.Feature.WEBM,
      shakaAssets.Feature.WEBVTT
    ],

    licenseServers: {
<<<<<<< HEAD
      'com.widevine.alpha': '//proxy.uat.widevine.com/proxy'
=======
      'com.widevine.alpha': '//cwip-shaka-proxy.appspot.com/no_auth'
>>>>>>> ddb62f25
    }
  },
  {
    name: 'Sintel 4k (multicodec, VTT in MP4)',
    manifestUri: '//storage.googleapis.com/shaka-demo-assets/sintel-mp4-wvtt/dash.mpd',  // eslint-disable-line max-len

    encoder: shakaAssets.Encoder.SHAKA_PACKAGER,
    source: shakaAssets.Source.SHAKA,
    drm: [],
    features: [
      shakaAssets.Feature.EMBEDDED_TEXT,
      shakaAssets.Feature.HIGH_DEFINITION,
      shakaAssets.Feature.MP4,
      shakaAssets.Feature.SEGMENT_BASE,
      shakaAssets.Feature.SUBTITLES,
      shakaAssets.Feature.ULTRA_HIGH_DEFINITION,
      shakaAssets.Feature.WEBM,
      shakaAssets.Feature.WEBVTT
    ]
  },
  {
    name: 'Heliocentrism (multicodec, multiperiod)',
    manifestUri: '//storage.googleapis.com/shaka-demo-assets/heliocentrism/heliocentrism.mpd',  // eslint-disable-line max-len

    encoder: shakaAssets.Encoder.SHAKA_PACKAGER,
    source: shakaAssets.Source.SHAKA,
    drm: [],
    features: [
      shakaAssets.Feature.MP4,
      shakaAssets.Feature.MULTIPERIOD,
      shakaAssets.Feature.SEGMENT_BASE,
      shakaAssets.Feature.WEBM
    ]
  },
  {
    name: 'Heliocentrism (multicodec, multiperiod, xlink)',
    manifestUri: '//storage.googleapis.com/shaka-demo-assets/heliocentrism-xlink/heliocentrism.mpd',  // eslint-disable-line max-len

    encoder: shakaAssets.Encoder.SHAKA_PACKAGER,
    source: shakaAssets.Source.SHAKA,
    drm: [],
    features: [
      shakaAssets.Feature.MP4,
      shakaAssets.Feature.MULTIPERIOD,
      shakaAssets.Feature.SEGMENT_BASE,
      shakaAssets.Feature.WEBM,
      shakaAssets.Feature.XLINK
    ]
  },
  {
    name: '"Dig the Uke" by Stefan Kartenberg (audio only, multicodec)',  // eslint-disable-line max-len
    // From: http://dig.ccmixter.org/files/JeffSpeed68/53327
    // Licensed under Creative Commons BY-NC 3.0.
    // Free for non-commercial use with attribution.
    // http://creativecommons.org/licenses/by-nc/3.0/
    manifestUri: '//storage.googleapis.com/shaka-demo-assets/dig-the-uke-clear/dash.mpd',  // eslint-disable-line max-len

    encoder: shakaAssets.Encoder.SHAKA_PACKAGER,
    source: shakaAssets.Source.SHAKA,
    drm: [],
    features: [
      shakaAssets.Feature.MP4,
      shakaAssets.Feature.SEGMENT_BASE,
      shakaAssets.Feature.WEBM
    ]
  },
  {
    name: '"Dig the Uke" by Stefan Kartenberg (audio only, multicodec, Widevine)',  // eslint-disable-line max-len
    // From: http://dig.ccmixter.org/files/JeffSpeed68/53327
    // Licensed under Creative Commons BY-NC 3.0.
    // Free for non-commercial use with attribution.
    // http://creativecommons.org/licenses/by-nc/3.0/
    manifestUri: '//storage.googleapis.com/shaka-demo-assets/dig-the-uke/dash.mpd',  // eslint-disable-line max-len

    encoder: shakaAssets.Encoder.SHAKA_PACKAGER,
    source: shakaAssets.Source.SHAKA,
    drm: [shakaAssets.KeySystem.WIDEVINE],
    features: [
      shakaAssets.Feature.MP4,
      shakaAssets.Feature.SEGMENT_BASE,
      shakaAssets.Feature.WEBM
    ],

    licenseServers: {
<<<<<<< HEAD
      'com.widevine.alpha': '//proxy.uat.widevine.com/proxy'
=======
      'com.widevine.alpha': '//cwip-shaka-proxy.appspot.com/no_auth'
>>>>>>> ddb62f25
    }
  },
  {
    name: 'Tears of Steel (multicodec, TTML)',
    manifestUri: '//storage.googleapis.com/shaka-demo-assets/tos-ttml/dash.mpd',
    encoder: shakaAssets.Encoder.SHAKA_PACKAGER,
    source: shakaAssets.Source.SHAKA,
    drm: [],
    features: [
      shakaAssets.Feature.HIGH_DEFINITION,
      shakaAssets.Feature.MP4,
      shakaAssets.Feature.SEGMENT_BASE,
      shakaAssets.Feature.SUBTITLES,
      shakaAssets.Feature.TTML,
      shakaAssets.Feature.WEBM
    ]
  },
  {
<<<<<<< HEAD
    name: 'Shaka Player History (multicodec, live)',
=======
    name: 'Shaka Player History (multicodec, live, DASH)',
>>>>>>> ddb62f25
    manifestUri: '//storage.googleapis.com/shaka-live-assets/player-source.mpd',
    encoder: shakaAssets.Encoder.SHAKA_PACKAGER,
    source: shakaAssets.Source.SHAKA,
    drm: [],
    features: [
      shakaAssets.Feature.HIGH_DEFINITION,
      shakaAssets.Feature.LIVE,
      shakaAssets.Feature.MP4,
      shakaAssets.Feature.SEGMENT_TEMPLATE_TIMELINE,
      shakaAssets.Feature.WEBM
<<<<<<< HEAD
=======
    ]
  },
  {
    name: 'Shaka Player History (live, HLS)',
    manifestUri: '//storage.googleapis.com/shaka-live-assets/player-source.m3u8',  // eslint-disable-line max-len
    encoder: shakaAssets.Encoder.SHAKA_PACKAGER,
    source: shakaAssets.Source.SHAKA,
    drm: [],
    features: [
      shakaAssets.Feature.HIGH_DEFINITION,
      shakaAssets.Feature.HLS,
      shakaAssets.Feature.LIVE,
      shakaAssets.Feature.MP4
>>>>>>> ddb62f25
    ]
  },
  // }}}

  // Axinom assets {{{
  // Src: https://github.com/Axinom/dash-test-vectors
  {
    name: 'Multi-DRM',
    manifestUri: '//media.axprod.net/TestVectors/v7-MultiDRM-SingleKey/Manifest.mpd',  // eslint-disable-line max-len

    encoder: shakaAssets.Encoder.AXINOM,
    source: shakaAssets.Source.AXINOM,
    drm: [
      shakaAssets.KeySystem.PLAYREADY,
      shakaAssets.KeySystem.WIDEVINE
    ],
    features: [
      shakaAssets.Feature.EMBEDDED_TEXT,
      shakaAssets.Feature.HIGH_DEFINITION,
      shakaAssets.Feature.MP4,
      shakaAssets.Feature.SEGMENT_TEMPLATE_DURATION,
      shakaAssets.Feature.TTML,
      shakaAssets.Feature.ULTRA_HIGH_DEFINITION,
      shakaAssets.Feature.WEBVTT
    ],

    licenseServers: {
      'com.widevine.alpha': '//drm-widevine-licensing.axtest.net/AcquireLicense',  // eslint-disable-line max-len
      'com.microsoft.playready': '//drm-playready-licensing.axtest.net/AcquireLicense'  // eslint-disable-line max-len
    },
    licenseRequestHeaders: {
      'X-AxDRM-Message': 'eyJhbGciOiJIUzI1NiIsInR5cCI6IkpXVCJ9.eyJ2ZXJzaW9uIjoxLCJjb21fa2V5X2lkIjoiYjMzNjRlYjUtNTFmNi00YWUzLThjOTgtMzNjZWQ1ZTMxYzc4IiwibWVzc2FnZSI6eyJ0eXBlIjoiZW50aXRsZW1lbnRfbWVzc2FnZSIsImtleXMiOlt7ImlkIjoiOWViNDA1MGQtZTQ0Yi00ODAyLTkzMmUtMjdkNzUwODNlMjY2IiwiZW5jcnlwdGVkX2tleSI6ImxLM09qSExZVzI0Y3Iya3RSNzRmbnc9PSJ9XX19.4lWwW46k-oWcah8oN18LPj5OLS5ZU-_AQv7fe0JhNjA'  // eslint-disable-line max-len
    }
  },
  {
    name: 'Multi-DRM, multi-key',
    manifestUri: '//media.axprod.net/TestVectors/v7-MultiDRM-MultiKey/Manifest.mpd',  // eslint-disable-line max-len

    encoder: shakaAssets.Encoder.AXINOM,
    source: shakaAssets.Source.AXINOM,
    drm: [
      shakaAssets.KeySystem.PLAYREADY,
      shakaAssets.KeySystem.WIDEVINE
    ],
    features: [
      shakaAssets.Feature.EMBEDDED_TEXT,
      shakaAssets.Feature.HIGH_DEFINITION,
      shakaAssets.Feature.MP4,
      shakaAssets.Feature.MULTIKEY,
      shakaAssets.Feature.SEGMENT_TEMPLATE_DURATION,
      shakaAssets.Feature.TTML,
      shakaAssets.Feature.ULTRA_HIGH_DEFINITION,
      shakaAssets.Feature.WEBVTT
    ],

    licenseServers: {
      'com.widevine.alpha': '//drm-widevine-licensing.axtest.net/AcquireLicense',  // eslint-disable-line max-len
      'com.microsoft.playready': '//drm-playready-licensing.axtest.net/AcquireLicense'  // eslint-disable-line max-len
    },
    licenseRequestHeaders: {
      'X-AxDRM-Message': 'eyJhbGciOiJIUzI1NiIsInR5cCI6IkpXVCJ9.eyJ2ZXJzaW9uIjoxLCJjb21fa2V5X2lkIjoiYjMzNjRlYjUtNTFmNi00YWUzLThjOTgtMzNjZWQ1ZTMxYzc4IiwibWVzc2FnZSI6eyJ0eXBlIjoiZW50aXRsZW1lbnRfbWVzc2FnZSIsImtleXMiOlt7ImlkIjoiODAzOTliZjUtOGEyMS00MDE0LTgwNTMtZTI3ZTc0OGU5OGMwIiwiZW5jcnlwdGVkX2tleSI6ImxpTkpxVmFZa05oK01LY3hKRms3SWc9PSJ9LHsiaWQiOiI5MDk1M2UwOS02Y2IyLTQ5YTMtYTI2MC03YTVmZWZlYWQ0OTkiLCJlbmNyeXB0ZWRfa2V5Ijoia1l0SEh2cnJmQ01lVmRKNkxrYmtuZz09In0seyJpZCI6IjBlNGRhOTJiLWQwZTgtNGE2Ni04YzNmLWMyNWE5N2ViNjUzMiIsImVuY3J5cHRlZF9rZXkiOiI3dzdOWkhITE1nSjRtUUtFSzVMVE1RPT0ifSx7ImlkIjoiNTg1ZjIzM2YtMzA3Mi00NmYxLTlmYTQtNmRjMjJjNjZhMDE0IiwiZW5jcnlwdGVkX2tleSI6IkFjNFVVbVl0Qko1blBROU4xNXJjM2c9PSJ9LHsiaWQiOiI0MjIyYmQ3OC1iYzQ1LTQxYmYtYjYzZS02ZjgxNGRjMzkxZGYiLCJlbmNyeXB0ZWRfa2V5IjoiTzZGTzBmcVNXb3BwN2JqYy9ENGxNQT09In1dfX0.uF6YlKAREOmbniAeYiH070HSJhV0YS7zSKjlCtiDR5Y'  // eslint-disable-line max-len
    }
  },
  {
    name: 'Multi-DRM, multi-key, multi-Period',
    manifestUri: '//media.axprod.net/TestVectors/v7-MultiDRM-MultiKey-MultiPeriod/Manifest.mpd',  // eslint-disable-line max-len

    encoder: shakaAssets.Encoder.AXINOM,
    source: shakaAssets.Source.AXINOM,
    drm: [
      shakaAssets.KeySystem.PLAYREADY,
      shakaAssets.KeySystem.WIDEVINE
    ],
    features: [
      shakaAssets.Feature.EMBEDDED_TEXT,
      shakaAssets.Feature.HIGH_DEFINITION,
      shakaAssets.Feature.MP4,
      shakaAssets.Feature.MULTIKEY,
      shakaAssets.Feature.MULTIPERIOD,
      shakaAssets.Feature.SEGMENT_TEMPLATE_DURATION,
      shakaAssets.Feature.TTML,
      shakaAssets.Feature.ULTRA_HIGH_DEFINITION,
      shakaAssets.Feature.WEBVTT
    ],

    licenseServers: {
      'com.widevine.alpha': '//drm-widevine-licensing.axtest.net/AcquireLicense',  // eslint-disable-line max-len
      'com.microsoft.playready': '//drm-playready-licensing.axtest.net/AcquireLicense'  // eslint-disable-line max-len
    },
    licenseRequestHeaders: {
      'X-AxDRM-Message': 'eyJhbGciOiJIUzI1NiIsInR5cCI6IkpXVCJ9.eyJ2ZXJzaW9uIjoxLCJjb21fa2V5X2lkIjoiYjMzNjRlYjUtNTFmNi00YWUzLThjOTgtMzNjZWQ1ZTMxYzc4IiwibWVzc2FnZSI6eyJ0eXBlIjoiZW50aXRsZW1lbnRfbWVzc2FnZSIsImtleXMiOlt7ImlkIjoiMDg3Mjc4NmUtZjllNy00NjVmLWEzYTItNGU1YjBlZjhmYTQ1IiwiZW5jcnlwdGVkX2tleSI6IlB3NitlRVlOY3ZqWWJmc2gzWDNmbWc9PSJ9LHsiaWQiOiJjMTRmMDcwOS1mMmI5LTQ0MjctOTE2Yi02MWI1MjU4NjUwNmEiLCJlbmNyeXB0ZWRfa2V5IjoiLzErZk5paDM4bXFSdjR5Y1l6bnQvdz09In0seyJpZCI6IjhiMDI5ZTUxLWQ1NmEtNDRiZC05MTBmLWQ0YjVmZDkwZmJhMiIsImVuY3J5cHRlZF9rZXkiOiJrcTBKdVpFanBGTjhzYVRtdDU2ME9nPT0ifSx7ImlkIjoiMmQ2ZTkzODctNjBjYS00MTQ1LWFlYzItYzQwODM3YjRiMDI2IiwiZW5jcnlwdGVkX2tleSI6IlRjUlFlQld4RW9IT0tIcmFkNFNlVlE9PSJ9LHsiaWQiOiJkZTAyZjA3Zi1hMDk4LTRlZTAtYjU1Ni05MDdjMGQxN2ZiYmMiLCJlbmNyeXB0ZWRfa2V5IjoicG9lbmNTN0dnbWVHRmVvSjZQRUFUUT09In0seyJpZCI6IjkxNGU2OWY0LTBhYjMtNDUzNC05ZTlmLTk4NTM2MTVlMjZmNiIsImVuY3J5cHRlZF9rZXkiOiJlaUkvTXNsbHJRNHdDbFJUL0xObUNBPT0ifSx7ImlkIjoiZGE0NDQ1YzItZGI1ZS00OGVmLWIwOTYtM2VmMzQ3YjE2YzdmIiwiZW5jcnlwdGVkX2tleSI6IjJ3K3pkdnFycERWM3hSMGJKeTR1Z3c9PSJ9LHsiaWQiOiIyOWYwNWU4Zi1hMWFlLTQ2ZTQtODBlOS0yMmRjZDQ0Y2Q3YTEiLCJlbmNyeXB0ZWRfa2V5IjoiL3hsU0hweHdxdTNnby9nbHBtU2dhUT09In0seyJpZCI6IjY5ZmU3MDc3LWRhZGQtNGI1NS05NmNkLWMzZWRiMzk5MTg1MyIsImVuY3J5cHRlZF9rZXkiOiJ6dTZpdXpOMnBzaTBaU3hRaUFUa1JRPT0ifV19fQ.BXr93Et1krYMVs-CUnf7F3ywJWFRtxYdkR7Qn4w3-to'  // eslint-disable-line max-len
    }
  },
  {
    name: 'Clear, single-Period',
    manifestUri: '//media.axprod.net/TestVectors/v7-Clear/Manifest.mpd',

    encoder: shakaAssets.Encoder.AXINOM,
    source: shakaAssets.Source.AXINOM,
    drm: [],
    features: [
      shakaAssets.Feature.EMBEDDED_TEXT,
      shakaAssets.Feature.HIGH_DEFINITION,
      shakaAssets.Feature.MP4,
      shakaAssets.Feature.SEGMENT_TEMPLATE_DURATION,
      shakaAssets.Feature.TTML,
      shakaAssets.Feature.ULTRA_HIGH_DEFINITION,
      shakaAssets.Feature.WEBVTT
    ]
  },
  {
    name: 'Clear, multi-Period',
    manifestUri: '//media.axprod.net/TestVectors/v7-Clear/Manifest_MultiPeriod.mpd',  // eslint-disable-line max-len

    encoder: shakaAssets.Encoder.AXINOM,
    source: shakaAssets.Source.AXINOM,
    drm: [],
    features: [
      shakaAssets.Feature.EMBEDDED_TEXT,
      shakaAssets.Feature.HIGH_DEFINITION,
      shakaAssets.Feature.MP4,
      shakaAssets.Feature.MULTIPERIOD,
      shakaAssets.Feature.SEGMENT_TEMPLATE_DURATION,
      shakaAssets.Feature.TTML,
      shakaAssets.Feature.ULTRA_HIGH_DEFINITION,
      shakaAssets.Feature.WEBVTT
    ]
  },
  // }}}

  // Unified Streaming {{{
  // Src: http://demo.unified-streaming.com/features.html
  {
    name: 'Tears of Steel',
    manifestUri: '//demo.unified-streaming.com/video/tears-of-steel/tears-of-steel.ism/.mpd',  // eslint-disable-line max-len

    encoder: shakaAssets.Encoder.UNIFIED_STREAMING,
    source: shakaAssets.Source.UNIFIED_STREAMING,
    drm: [],
    features: [
      shakaAssets.Feature.HIGH_DEFINITION,
      shakaAssets.Feature.MP4,
      shakaAssets.Feature.SEGMENT_TEMPLATE_TIMELINE,
      shakaAssets.Feature.ULTRA_HIGH_DEFINITION
    ]
  },
  {
    name: 'Tears of Steel (Widevine)',
    manifestUri: '//demo.unified-streaming.com/video/tears-of-steel/tears-of-steel-dash-widevine.ism/.mpd',  // eslint-disable-line max-len

    encoder: shakaAssets.Encoder.UNIFIED_STREAMING,
    source: shakaAssets.Source.UNIFIED_STREAMING,
    drm: [
      shakaAssets.KeySystem.WIDEVINE
    ],
    features: [
      shakaAssets.Feature.EMBEDDED_TEXT,
      shakaAssets.Feature.HIGH_DEFINITION,
      shakaAssets.Feature.MP4,
      shakaAssets.Feature.SEGMENT_TEMPLATE_TIMELINE,
      shakaAssets.Feature.SUBTITLES,
      shakaAssets.Feature.TTML,
      shakaAssets.Feature.ULTRA_HIGH_DEFINITION
    ],

    licenseServers: {
<<<<<<< HEAD
      'com.widevine.alpha': '//proxy.uat.widevine.com/proxy'
=======
      'com.widevine.alpha': '//cwip-shaka-proxy.appspot.com/no_auth'
>>>>>>> ddb62f25
    }
  },
  {
    name: 'Tears of Steel (PlayReady)',
    manifestUri: '//demo.unified-streaming.com/video/tears-of-steel/tears-of-steel-dash-playready.ism/.mpd',  // eslint-disable-line max-len

    encoder: shakaAssets.Encoder.UNIFIED_STREAMING,
    source: shakaAssets.Source.UNIFIED_STREAMING,
    drm: [
      shakaAssets.KeySystem.PLAYREADY
    ],
    features: [
      shakaAssets.Feature.EMBEDDED_TEXT,
      shakaAssets.Feature.HIGH_DEFINITION,
      shakaAssets.Feature.MP4,
      shakaAssets.Feature.SEGMENT_TEMPLATE_TIMELINE,
      shakaAssets.Feature.SUBTITLES,
      shakaAssets.Feature.TTML,
      shakaAssets.Feature.ULTRA_HIGH_DEFINITION
    ],

    licenseServers: {
      'com.microsoft.playready': '//test.playready.microsoft.com/service/rightsmanager.asmx?PlayRight=1&UseSimpleNonPersistentLicense=1'  // eslint-disable-line max-len
    }
  },
  {
    name: 'Tears of Steel (subtitles)',
    manifestUri: '//demo.unified-streaming.com/video/tears-of-steel/tears-of-steel-ru.ism/.mpd',  // eslint-disable-line max-len

    encoder: shakaAssets.Encoder.UNIFIED_STREAMING,
    source: shakaAssets.Source.UNIFIED_STREAMING,
    drm: [],
    features: [
      shakaAssets.Feature.EMBEDDED_TEXT,
      shakaAssets.Feature.HIGH_DEFINITION,
      shakaAssets.Feature.MP4,
      shakaAssets.Feature.SEGMENT_TEMPLATE_TIMELINE,
      shakaAssets.Feature.SEGMENTED_TEXT,
      shakaAssets.Feature.SUBTITLES,
      shakaAssets.Feature.TTML,
      shakaAssets.Feature.ULTRA_HIGH_DEFINITION
    ]
  },
  // }}}

  // DASH-IF assets {{{
  // Src: http://dashif.org/test-vectors/
  {
    name: 'Big Buck Bunny',
    manifestUri: '//dash.edgesuite.net/dash264/TestCases/1c/qualcomm/2/MultiRate.mpd',  // eslint-disable-line max-len

    encoder: shakaAssets.Encoder.UNKNOWN,
    source: shakaAssets.Source.DASH_IF,
    drm: [],
    features: [
      shakaAssets.Feature.MP4,
      shakaAssets.Feature.SEGMENT_TEMPLATE_TIMELINE
    ]
  },
  {
    name: 'Live sim (2s segments)',
    manifestUri: '//vm2.dashif.org/livesim/utc_head/testpic_2s/Manifest.mpd',

    encoder: shakaAssets.Encoder.UNKNOWN,
    source: shakaAssets.Source.DASH_IF,
    drm: [],
    features: [
      shakaAssets.Feature.LIVE,
      shakaAssets.Feature.MP4,
      shakaAssets.Feature.SEGMENT_TEMPLATE_TIMELINE
    ]
  },
  {
    name: 'Live sim (6s segments)',
    manifestUri: '//vm2.dashif.org/livesim/utc_head/testpic_6s/Manifest.mpd',

    encoder: shakaAssets.Encoder.UNKNOWN,
    source: shakaAssets.Source.DASH_IF,
    drm: [],
    features: [
      shakaAssets.Feature.LIVE,
      shakaAssets.Feature.MP4,
      shakaAssets.Feature.SEGMENT_TEMPLATE_TIMELINE
    ]
  },
  {
    name: 'Live sim (multi-period)',
    manifestUri: '//vm2.dashif.org/livesim/utc_head/periods_20/testpic_2s/Manifest.mpd',  // eslint-disable-line max-len

    encoder: shakaAssets.Encoder.UNKNOWN,
    source: shakaAssets.Source.DASH_IF,
    drm: [],
    features: [
      shakaAssets.Feature.LIVE,
      shakaAssets.Feature.MP4,
      shakaAssets.Feature.MULTIPERIOD,
      shakaAssets.Feature.SEGMENT_TEMPLATE_TIMELINE
    ]
  },
  // }}}

  // Wowza assets {{{
  // Src: http://www.dash-player.com/demo/streaming-server-and-encoder-support/
  {
    name: 'Big Buck Bunny (Live)',
    manifestUri: '//wowzaec2demo.streamlock.net/live/bigbuckbunny/manifest_mpm4sav_mvtime.mpd',  // eslint-disable-line max-len

    encoder: shakaAssets.Encoder.WOWZA,
    source: shakaAssets.Encoder.WOWZA,
    drm: [],
    features: [
      shakaAssets.Feature.LIVE,
      shakaAssets.Feature.MP4,
      shakaAssets.Feature.SEGMENT_TEMPLATE_TIMELINE
    ]
  },
  // }}}

  // bitcodin assets {{{
  // Src: http://www.dash-player.com/demo/streaming-server-and-encoder-support/
  // Src: https://bitmovin.com/mpeg-dash-hls-examples-sample-streams/
  {
    name: 'Art of Motion (DASH)',
    manifestUri: '//bitdash-a.akamaihd.net/content/MI201109210084_1/mpds/f08e80da-bf1d-4e3d-8899-f0f6155f6efa.mpd',  // eslint-disable-line max-len

    encoder: shakaAssets.Encoder.BITCODIN,
    source: shakaAssets.Source.BITCODIN,
    drm: [],
    features: [
      shakaAssets.Feature.HIGH_DEFINITION,
      shakaAssets.Feature.MP4,
      shakaAssets.Feature.SEGMENT_TEMPLATE_DURATION
    ]
  },
  {
    name: 'Art of Motion (HLS, TS)',
    manifestUri: '//bitdash-a.akamaihd.net/content/MI201109210084_1/m3u8s/f08e80da-bf1d-4e3d-8899-f0f6155f6efa.m3u8',  // eslint-disable-line max-len

    encoder: shakaAssets.Encoder.BITCODIN,
    source: shakaAssets.Source.BITCODIN,
    drm: [],
    features: [
      shakaAssets.Feature.HIGH_DEFINITION,
      shakaAssets.Feature.HLS,
      shakaAssets.Feature.MP2TS
    ]
  },
  {
    name: 'Sintel (HLS, TS, 4k)',
    manifestUri: '//bitdash-a.akamaihd.net/content/sintel/hls/playlist.m3u8',

    encoder: shakaAssets.Encoder.BITCODIN,
    source: shakaAssets.Source.BITCODIN,
    drm: [],
    features: [
      shakaAssets.Feature.HIGH_DEFINITION,
      shakaAssets.Feature.HLS,
      shakaAssets.Feature.MP2TS,
      shakaAssets.Feature.ULTRA_HIGH_DEFINITION
    ]
  },
  // }}}

  // Nimble Streamer assets {{{
  // Src: http://www.dash-player.com/demo/streaming-server-and-encoder-support/
  {
    name: 'Big Buck Bunny',
    manifestUri: '//video.wmspanel.com/local/raw/BigBuckBunny_320x180.mp4/manifest.mpd',  // eslint-disable-line max-len
    // As of 2017-08-04, there is a common name mismatch error with this site's
    // SSL certificate.  See https://github.com/google/shaka-player/issues/955
    disabled: true,

    encoder: shakaAssets.Encoder.NIMBLE_STREAMER,
    source: shakaAssets.Source.NIMBLE_STREAMER,
    drm: [],
    features: [
      shakaAssets.Feature.MP4,
      shakaAssets.Feature.SEGMENT_TEMPLATE_TIMELINE
    ]
  },
  // }}}

  // Azure Media Services assets {{{
  // Src: http://amp.azure.net/libs/amp/latest/docs/samples.html
  {
    name: 'Azure Trailer',
    manifestUri: '//amssamples.streaming.mediaservices.windows.net/91492735-c523-432b-ba01-faba6c2206a2/AzureMediaServicesPromo.ism/manifest(format=mpd-time-csf)',  // eslint-disable-line max-len

    encoder: shakaAssets.Encoder.AZURE_MEDIA_SERVICES,
    source: shakaAssets.Source.AZURE_MEDIA_SERVICES,
    drm: [],
    features: [
      shakaAssets.Feature.MP4,
      shakaAssets.Feature.SEGMENT_TEMPLATE_TIMELINE
    ]
  },
  {
    name: 'Big Buck Bunny',
    manifestUri: '//amssamples.streaming.mediaservices.windows.net/622b189f-ec39-43f2-93a2-201ac4e31ce1/BigBuckBunny.ism/manifest(format=mpd-time-csf)',  // eslint-disable-line max-len
    // NOTE: License servers are timing out as of 2016-03-23.
    // NOTE: Still timing out as of 2016-08-02.
    disabled: true,

    encoder: shakaAssets.Encoder.AZURE_MEDIA_SERVICES,
    source: shakaAssets.Source.AZURE_MEDIA_SERVICES,
    drm: [
      shakaAssets.KeySystem.PLAYREADY,
      shakaAssets.KeySystem.WIDEVINE
    ],
    features: [
      shakaAssets.Feature.MP4,
      shakaAssets.Feature.SEGMENT_TEMPLATE_TIMELINE
    ],

    licenseServers: {
      'com.widevine.alpha': '//amssamples.keydelivery.mediaservices.windows.net/Widevine/?KID=1ab45440-532c-4399-94dc-5c5ad9584bac',  // eslint-disable-line max-len
      'com.microsoft.playready': '//amssamples.keydelivery.mediaservices.windows.net/PlayReady/'  // eslint-disable-line max-len
    }
  },
  {
    name: 'Tears Of Steel (external text)',
    manifestUri: '//ams-samplescdn.streaming.mediaservices.windows.net/11196e3d-2f40-4835-9a4d-fc52751b0323/TearsOfSteel_WAMEH264SmoothStreaming720p.ism/manifest(format=mpd-time-csf)',  // eslint-disable-line max-len
    extraText: [
      {
        uri: '//ams-samplescdn.streaming.mediaservices.windows.net/11196e3d-2f40-4835-9a4d-fc52751b0323/TOS-en.vtt',  // eslint-disable-line max-len
        language: 'en',
        kind: 'subtitle',
        mime: 'text/vtt'
      },
      {
        uri: '//ams-samplescdn.streaming.mediaservices.windows.net/11196e3d-2f40-4835-9a4d-fc52751b0323/TOS-es.vtt',  // eslint-disable-line max-len
        language: 'es',
        kind: 'subtitle',
        mime: 'text/vtt'
      },
      {
        uri: '//ams-samplescdn.streaming.mediaservices.windows.net/11196e3d-2f40-4835-9a4d-fc52751b0323/TOS-fr.vtt',  // eslint-disable-line max-len
        language: 'fr',
        kind: 'subtitle',
        mime: 'text/vtt'
      }
    ],

    encoder: shakaAssets.Encoder.AZURE_MEDIA_SERVICES,
    source: shakaAssets.Source.AZURE_MEDIA_SERVICES,
    drm: [],
    features: [
      shakaAssets.Feature.MP4,
      shakaAssets.Feature.SEGMENT_TEMPLATE_TIMELINE,
      shakaAssets.Feature.SUBTITLES,
      shakaAssets.Feature.WEBVTT
    ]
  },
  // }}}

  // GPAC assets {{{
  // Src: https://gpac.wp.mines-telecom.fr/2012/02/23/dash-sequences/
  // NOTE: The assets here using the "live profile" are not actually
  // "live streams".  The content is still static, as is the timeline.
  {
    name: 'live profile',
    manifestUri: '//download.tsi.telecom-paristech.fr/gpac/DASH_CONFORMANCE/TelecomParisTech/mp4-live/mp4-live-mpd-AV-BS.mpd',  // eslint-disable-line max-len
    // NOTE: Multiple SPS/PPS in init segment, no sample duration
    // NOTE: Decoder errors on Mac
    // https://github.com/gpac/gpac/issues/600
    // https://bugs.webkit.org/show_bug.cgi?id=160459
    disabled: true,

    encoder: shakaAssets.Encoder.MP4BOX,
    source: shakaAssets.Source.GPAC,
    drm: [],
    features: [
      shakaAssets.Feature.MP4,
      shakaAssets.Feature.SEGMENT_TEMPLATE_DURATION
    ]
  },
  {
    name: 'live profile with five periods',
    manifestUri: '//download.tsi.telecom-paristech.fr/gpac/DASH_CONFORMANCE/TelecomParisTech/mp4-live-periods/mp4-live-periods-mpd.mpd',  // eslint-disable-line max-len

    encoder: shakaAssets.Encoder.MP4BOX,
    source: shakaAssets.Source.GPAC,
    drm: [],
    features: [
      shakaAssets.Feature.MP4,
      shakaAssets.Feature.MULTIPERIOD,
      shakaAssets.Feature.SEGMENT_TEMPLATE_DURATION
    ]
  },
  {
    name: 'main profile, single file',
    manifestUri: '//download.tsi.telecom-paristech.fr/gpac/DASH_CONFORMANCE/TelecomParisTech/mp4-main-single/mp4-main-single-mpd-AV-NBS.mpd',  // eslint-disable-line max-len

    encoder: shakaAssets.Encoder.MP4BOX,
    source: shakaAssets.Source.GPAC,
    drm: [],
    features: [
      shakaAssets.Feature.MP4,
      shakaAssets.Feature.SEGMENT_LIST_DURATION
    ]
  },
  {
    name: 'main profile, mutiple files',
    manifestUri: '//download.tsi.telecom-paristech.fr/gpac/DASH_CONFORMANCE/TelecomParisTech/mp4-main-multi/mp4-main-multi-mpd-AV-BS.mpd',  // eslint-disable-line max-len
    // NOTE: Multiple SPS/PPS in init segment, no sample duration
    // NOTE: Decoder errors on Mac
    // https://github.com/gpac/gpac/issues/600
    // https://bugs.webkit.org/show_bug.cgi?id=160459
    disabled: true,

    encoder: shakaAssets.Encoder.MP4BOX,
    source: shakaAssets.Source.GPAC,
    drm: [],
    features: [
      shakaAssets.Feature.MP4,
      shakaAssets.Feature.SEGMENT_LIST_DURATION
    ]
  },
  {
    name: 'onDemand profile',
    manifestUri: '//download.tsi.telecom-paristech.fr/gpac/DASH_CONFORMANCE/TelecomParisTech/mp4-onDemand/mp4-onDemand-mpd-AV.mpd',  // eslint-disable-line max-len

    encoder: shakaAssets.Encoder.MP4BOX,
    source: shakaAssets.Source.GPAC,
    drm: [],
    features: [
      shakaAssets.Feature.MP4,
      shakaAssets.Feature.SEGMENT_BASE
    ]
  },
  {
    name: 'main profile, open GOP',
    manifestUri: '//download.tsi.telecom-paristech.fr/gpac/DASH_CONFORMANCE/TelecomParisTech/mp4-main-ogop/mp4-main-ogop-mpd-AV-BS.mpd',  // eslint-disable-line max-len
    // NOTE: Segments do not start with keyframes
    // NOTE: Decoder errors on Safari
    // https://bugs.webkit.org/show_bug.cgi?id=160460
    disabled: true,

    encoder: shakaAssets.Encoder.MP4BOX,
    source: shakaAssets.Source.GPAC,
    drm: [],
    features: [
      shakaAssets.Feature.MP4,
      shakaAssets.Feature.SEGMENT_TEMPLATE_DURATION
    ]
  },
  {
    name: 'full profile, gradual decoding refresh',
    manifestUri: '//download.tsi.telecom-paristech.fr/gpac/DASH_CONFORMANCE/TelecomParisTech/mp4-full-gdr/mp4-full-gdr-mpd-AV-BS.mpd',  // eslint-disable-line max-len
    // NOTE: segments do not start with keyframes
    // NOTE: Decoder errors on Safari
    // https://bugs.webkit.org/show_bug.cgi?id=160460
    disabled: true,

    encoder: shakaAssets.Encoder.MP4BOX,
    source: shakaAssets.Source.GPAC,
    drm: [],
    features: [
      shakaAssets.Feature.MP4,
      shakaAssets.Feature.SEGMENT_TEMPLATE_DURATION
    ]
  },
  // }}}

  // Verizon Digital Media Services (VDMS) assets {{{
  {
    name: 'Multi DRM - 8 Byte IV',
    // Reliable Playready playback requires Edge 16+
    // The playenabler and sl url parameters allow for playback in VMs
    manifestUri: 'https://content.uplynk.com/847859273a4b4a81959d8fea181672a4.mpd?pr.version=2&pr.playenabler=B621D91F-EDCC-4035-8D4B-DC71760D43E9&pr.securitylevel=150', // eslint-disable-line max-len
    encoder: shakaAssets.Encoder.UPLYNK,
    source: shakaAssets.Source.UPLYNK,
    drm: [
      shakaAssets.KeySystem.PLAYREADY,
      shakaAssets.KeySystem.WIDEVINE
    ],
    features: [
      shakaAssets.Feature.MP4,
      shakaAssets.Feature.PSSH,
      shakaAssets.Feature.MULTIKEY,
      shakaAssets.Feature.AESCTR_8_BYTE_IV,
      shakaAssets.Feature.SEGMENT_LIST_DURATION,
      shakaAssets.Feature.HIGH_DEFINITION
    ],
    licenseServers: {
      'com.microsoft.playready': 'https://content.uplynk.com/pr',
      'com.widevine.alpha': 'https://content.uplynk.com/wv'
    },
    requestFilter: shakaAssets.UplynkRequestFilter,
    responseFilter: shakaAssets.UplynkResponseFilter
  },
  {
    name: 'Multi DRM - MultiPeriod - 8 Byte IV',
    // Reliable Playready playback requires Edge 16+
    // The playenabler and sl url parameters allow for playback in VMs
    manifestUri: 'https://content.uplynk.com/054225d59be2454fabdca3e96912d847.mpd?ad=cleardash&pr.version=2&pr.playenabler=B621D91F-EDCC-4035-8D4B-DC71760D43E9&pr.securitylevel=150', // eslint-disable-line max-len
    encoder: shakaAssets.Encoder.UPLYNK,
    source: shakaAssets.Source.UPLYNK,
    drm: [
      shakaAssets.KeySystem.PLAYREADY,
      shakaAssets.KeySystem.WIDEVINE
    ],
    features: [
      shakaAssets.Feature.MP4,
      shakaAssets.Feature.PSSH,
      shakaAssets.Feature.MULTIKEY,
      shakaAssets.Feature.MULTIPERIOD,
      shakaAssets.Feature.SEGMENT_LIST_DURATION,
      shakaAssets.Feature.AESCTR_8_BYTE_IV,
      shakaAssets.Feature.HIGH_DEFINITION
    ],
    licenseServers: {
      'com.microsoft.playready': 'https://content.uplynk.com/pr',
      'com.widevine.alpha': 'https://content.uplynk.com/wv'
    },
    requestFilter: shakaAssets.UplynkRequestFilter,
    responseFilter: shakaAssets.UplynkResponseFilter
  },
  {
    name: 'Widevine - 16 Byte IV',
    manifestUri: 'https://content.uplynk.com/224ac8717e714b68831997ab6cea4015.mpd', // eslint-disable-line max-len
    encoder: shakaAssets.Encoder.UPLYNK,
    source: shakaAssets.Source.UPLYNK,
    drm: [
      shakaAssets.KeySystem.WIDEVINE
    ],
    features: [
      shakaAssets.Feature.MP4,
      shakaAssets.Feature.PSSH,
      shakaAssets.Feature.MULTIKEY,
      shakaAssets.Feature.AESCTR_16_BYTE_IV,
      shakaAssets.Feature.SEGMENT_LIST_DURATION,
      shakaAssets.Feature.HIGH_DEFINITION
    ],
    licenseServers: {
      'com.widevine.alpha': 'https://content.uplynk.com/wv'
    },
    requestFilter: shakaAssets.UplynkRequestFilter,
    responseFilter: shakaAssets.UplynkResponseFilter
  },
  {
    name: 'Widevine - 16 Byte IV - (mix of encrypted and unencrypted periods)',
    // Unencrypted periods interspersed with protected periods
    // Doesn't work on Chrome < 58
    manifestUri: 'https://content.uplynk.com/1eb40d8e64234f5c9879db7045c3d48c.mpd?ad=cleardash&rays=cdefg', // eslint-disable-line max-len

    encoder: shakaAssets.Encoder.UPLYNK,
    source: shakaAssets.Source.UPLYNK,
    drm: [
      shakaAssets.KeySystem.WIDEVINE
    ],
    features: [
      shakaAssets.Feature.MP4,
      shakaAssets.Feature.MULTIPLE_LANGUAGES,
      shakaAssets.Feature.SEGMENT_LIST_DURATION,
      shakaAssets.Feature.PSSH,
      shakaAssets.Feature.HIGH_DEFINITION,
      shakaAssets.Feature.MULTIPERIOD,
      shakaAssets.Feature.MULTIKEY,
      shakaAssets.Feature.AESCTR_16_BYTE_IV,
      shakaAssets.Feature.ENCRYPTED_WITH_CLEAR
    ],
    licenseServers: {
      'com.widevine.alpha': 'https://content.uplynk.com/wv'
    },
    requestFilter: shakaAssets.UplynkRequestFilter,
    responseFilter: shakaAssets.UplynkResponseFilter
  }
  // }}}
];<|MERGE_RESOLUTION|>--- conflicted
+++ resolved
@@ -280,11 +280,7 @@
     ],
 
     licenseServers: {
-<<<<<<< HEAD
-      'com.widevine.alpha': '//proxy.uat.widevine.com/proxy'
-=======
       'com.widevine.alpha': '//cwip-shaka-proxy.appspot.com/no_auth'
->>>>>>> ddb62f25
     }
   },
   {
@@ -334,11 +330,7 @@
     ],
 
     licenseServers: {
-<<<<<<< HEAD
-      'com.widevine.alpha': '//proxy.uat.widevine.com/proxy'
-=======
       'com.widevine.alpha': '//cwip-shaka-proxy.appspot.com/no_auth'
->>>>>>> ddb62f25
     }
   },
   {
@@ -427,11 +419,7 @@
     ],
 
     licenseServers: {
-<<<<<<< HEAD
-      'com.widevine.alpha': '//proxy.uat.widevine.com/proxy'
-=======
       'com.widevine.alpha': '//cwip-shaka-proxy.appspot.com/no_auth'
->>>>>>> ddb62f25
     }
   },
   {
@@ -516,11 +504,7 @@
     ],
 
     licenseServers: {
-<<<<<<< HEAD
-      'com.widevine.alpha': '//proxy.uat.widevine.com/proxy'
-=======
       'com.widevine.alpha': '//cwip-shaka-proxy.appspot.com/no_auth'
->>>>>>> ddb62f25
     }
   },
   {
@@ -539,11 +523,7 @@
     ]
   },
   {
-<<<<<<< HEAD
-    name: 'Shaka Player History (multicodec, live)',
-=======
     name: 'Shaka Player History (multicodec, live, DASH)',
->>>>>>> ddb62f25
     manifestUri: '//storage.googleapis.com/shaka-live-assets/player-source.mpd',
     encoder: shakaAssets.Encoder.SHAKA_PACKAGER,
     source: shakaAssets.Source.SHAKA,
@@ -554,8 +534,6 @@
       shakaAssets.Feature.MP4,
       shakaAssets.Feature.SEGMENT_TEMPLATE_TIMELINE,
       shakaAssets.Feature.WEBM
-<<<<<<< HEAD
-=======
     ]
   },
   {
@@ -569,7 +547,6 @@
       shakaAssets.Feature.HLS,
       shakaAssets.Feature.LIVE,
       shakaAssets.Feature.MP4
->>>>>>> ddb62f25
     ]
   },
   // }}}
@@ -736,11 +713,7 @@
     ],
 
     licenseServers: {
-<<<<<<< HEAD
-      'com.widevine.alpha': '//proxy.uat.widevine.com/proxy'
-=======
       'com.widevine.alpha': '//cwip-shaka-proxy.appspot.com/no_auth'
->>>>>>> ddb62f25
     }
   },
   {
