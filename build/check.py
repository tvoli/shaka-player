--- conflicted
+++ resolved
@@ -211,10 +211,6 @@
       usage()
       return 1
 
-<<<<<<< HEAD
-  steps = [
-    check_lint,
-=======
   # Update node modules if needed.
   if not shakaBuildHelpers.update_node_modules():
     return 1
@@ -222,7 +218,6 @@
   steps = [
     check_closure_compiler_linter,
     check_js_lint,
->>>>>>> ddb62f25
     check_html_lint,
     check_complete,
     check_tests,
