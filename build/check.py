--- conflicted
+++ resolved
@@ -46,12 +46,8 @@
 
   jsdoc3_tags = ','.join([
       'static', 'summary', 'namespace', 'event', 'description', 'property',
-<<<<<<< HEAD
-      'fires', 'listens', 'example', 'exportDoc', 'tutorial'])
-=======
       'fires', 'listens', 'example', 'exportDoc', 'exportInterface',
       'tutorial'])
->>>>>>> f99471ae
   args = ['--nobeep', '--custom_jsdoc_tags', jsdoc3_tags, '--strict']
   base = shakaBuildHelpers.get_source_base()
   cmd = os.path.join(base, 'third_party', 'gjslint', 'gjslint')
