--- conflicted
+++ resolved
@@ -54,12 +54,6 @@
 
     '--jscomp_error=*',
 
-<<<<<<< HEAD
-    # Analyzer checks require explicit nullability, which is a pain.
-    '--jscomp_off=analyzerChecksInternal',
-
-=======
->>>>>>> ddb62f25
     '--extra_annotation_name=listens',
     '--extra_annotation_name=exportDoc',
     '--extra_annotation_name=exportInterface',
@@ -303,32 +297,11 @@
     if is_debug:
       name += '.debug'
 
-<<<<<<< HEAD
-    result_prefix = shakaBuildHelpers.cygwin_safe_path(
-        os.path.join(source_base, 'dist', 'shaka-player.' + name))
-    result_file = result_prefix + '.js'
-    result_map = result_prefix + '.map'
-
-    # Detect changes to the library and only build if changes have been made.
-    if not rebuild and os.path.isfile(result_file):
-      build_time = os.path.getmtime(result_file)
-      complete_build = Build()
-      if complete_build.parse_build(['+@complete'], os.getcwd()):
-        complete_build.add_core()
-        # Get a list of files modified since the build file was.
-        edited_files = [f for f in complete_build.include
-                        if os.path.getmtime(f) > build_time]
-        if not edited_files:
-          logging.warning('No changes detected, not building.  Use --force '
-                          'to override.')
-          return True
-=======
     result_file, result_map = compute_output_files('shaka-player.' + name)
 
     # Don't build if we don't have to.
     if not rebuild and not self.should_build(result_file):
       return True
->>>>>>> ddb62f25
 
     closure_opts = common_closure_opts + common_closure_defines
     if is_debug:
