--- conflicted
+++ resolved
@@ -1,36 +1,3 @@
-<<<<<<< HEAD
-## 2.0.2 (2016-12-15)
-New features:
-  - Add support for Toshiba dTV
-    - https://github.com/google/shaka-player/pull/605
-  - TTML subtitles: Support for \<br\> inside a paragraph
-    - https://github.com/google/shaka-player/pull/572
-    - https://github.com/google/shaka-player/pull/584
-  - Parse TTML textAlign settings into align property of a VTTCue
-    - https://github.com/google/shaka-player/pull/573
-  - Improved test stability and coverage reports
-
-Bugfixes:
-  - Fix DASH content type parsing
-    - https://github.com/google/shaka-player/issues/631
-  - Tolerate larger gaps at the start
-    - https://github.com/google/shaka-player/issues/579
-  - Fixes for TTML alignment, positioning and cue externs
-    - https://github.com/google/shaka-player/pull/588
-    - https://github.com/google/shaka-player/pull/594
-  - Keep ewma sampling from failing on 0 duration segments
-    - https://github.com/google/shaka-player/issues/582
-    - https://github.com/google/shaka-player/pull/583
-   - Allow text parsers to change during playback
-    - https://github.com/google/shaka-player/issues/571
-  - Fix playback when IE11 modifies the XML DOM
-    - https://github.com/google/shaka-player/issues/608
-    - https://github.com/google/shaka-player/pull/611
-  - Update MediaSource polyfills for Safari 10
-    - https://github.com/google/shaka-player/issues/615
-  - Throw explicit error on empty manifests
-    - https://github.com/google/shaka-player/issues/618
-=======
 ## 2.0.7 (2017-03-29)
 
 New Features:
@@ -186,15 +153,10 @@
   - https://github.com/google/shaka-player/issues/615
 - Throw explicit error on empty manifests
   - https://github.com/google/shaka-player/issues/618
->>>>>>> f99471ae
 
 Docs:
   - Link to error docs from the demo app
 
-<<<<<<< HEAD
-
-=======
->>>>>>> f99471ae
 ## 2.0.1 (2016-10-26)
 
 New features:
